//! This module contains the `I18nContext` and helpers for it.

use codee::string::FromToStringCodec;
use core::marker::PhantomData;
<<<<<<< HEAD
use leptos::{attr::Attribute, prelude::*};
use leptos_use::UseCookieOptions;
use tachys::{html::directive::IntoDirective, reactive_graph::OwnedView};
=======
use leptos::*;
use leptos_dom::Directive;
use leptos_use::UseCookieOptions;
use std::borrow::Cow;
>>>>>>> 4c8f637d

use crate::{
    fetch_locale::{self, signal_maybe_once_then},
    locale_traits::*,
    scopes::ConstScope,
    Scope,
};

/// This context is the heart of the i18n system:
///
/// It servers as a signal to the current locale and enable reactivity to locale change.
///
/// You access the translations and read/update the current locale through it.
#[derive(Debug)]
pub struct I18nContext<L: Locale, S: Scope<L> = <L as Locale>::Keys> {
    locale_signal: RwSignal<L>,
    scope_marker: PhantomData<S>,
}

impl<L: Locale, S: Scope<L>> Clone for I18nContext<L, S> {
    fn clone(&self) -> Self {
        *self
    }
}

impl<L: Locale, S: Scope<L>> Copy for I18nContext<L, S> {}

impl<L: Locale, S: Scope<L>> I18nContext<L, S> {
    /// Return the current locale subscribing to any changes.
    #[inline]
    #[track_caller]
    pub fn get_locale(self) -> L {
        self.locale_signal.get()
    }

    /// Return the current locale but does not subscribe to changes
    #[inline]
    #[track_caller]
    pub fn get_locale_untracked(self) -> L {
        self.locale_signal.get_untracked()
    }

    /// Return the keys for the current locale subscribing to any changes
    #[inline]
    #[track_caller]
    pub fn get_keys(self) -> &'static S::Keys {
        LocaleKeys::from_locale(self.get_locale())
    }

    /// Return the keys for the current locale but does not subscribe to changes
    #[inline]
    #[track_caller]
    pub fn get_keys_untracked(self) -> &'static S::Keys {
        LocaleKeys::from_locale(self.get_locale_untracked())
    }

    /// Set the locale and notify all subscribers
    #[inline]
    #[track_caller]
    pub fn set_locale(self, lang: L) {
        self.locale_signal.set(lang)
    }

    /// Set the locale but does not notify the subscribers
    #[inline]
    #[track_caller]
    pub fn set_locale_untracked(self, lang: L) {
        let mut guard = self.locale_signal.write_untracked();
        *guard = lang;
    }

    /// Map the context to a new scope
    #[inline]
    pub const fn scope<NS: Scope<L>>(self, scope: ConstScope<L, NS>) -> I18nContext<L, NS> {
        let _ = scope;
        I18nContext {
            locale_signal: self.locale_signal,
            scope_marker: PhantomData,
        }
    }
}

impl<L: Locale, S: Scope<L>, R: Renderer> IntoDirective<(R::Element,), (), R>
    for I18nContext<L, S>
{
    type Cloneable = Self;

    fn run(&self, el: <R as Renderer>::Element, _param: ()) {
        let this = *self;
        Effect::new(move || {
            let locale = this.get_locale();
            R::set_attribute(&el, "lang", locale.as_str());
        });
    }

<<<<<<< HEAD
    fn into_cloneable(self) -> Self::Cloneable {
        self
    }
}

=======
>>>>>>> 4c8f637d
/// Cookies options for functions initializing or providing a `I18nContext`
pub type CookieOptions<L> = UseCookieOptions<
    L,
    <FromToStringCodec as codee::Encoder<L>>::Error,
    <FromToStringCodec as codee::Decoder<L>>::Error,
>;

const ENABLE_COOKIE: bool = cfg!(feature = "cookie");

const COOKIE_PREFERED_LANG: &str = "i18n_pref_locale";

#[track_caller]
fn init_context_inner<L: Locale>(
    set_lang_cookie: WriteSignal<Option<L>>,
    initial_locale: Memo<L>,
) -> I18nContext<L> {
    let locale_signal = RwSignal::new(initial_locale.get_untracked());

    Effect::new(move |_| {
        locale_signal.set(initial_locale.get());
    });

<<<<<<< HEAD
    Effect::new_isomorphic(move |_| {
=======
    create_isomorphic_effect(move |_| {
>>>>>>> 4c8f637d
        let new_lang = locale_signal.get();
        set_lang_cookie.set(Some(new_lang));
    });

    I18nContext::<L> {
        locale_signal,
        scope_marker: PhantomData,
    }
}

/// *********************************************
/// * CONTEXT
/// *********************************************

#[track_caller]
fn init_context_with_options<L: Locale>(
    enable_cookie: bool,
    cookie_name: Cow<str>,
    cookie_options: CookieOptions<L>,
) -> I18nContext<L> {
    let (lang_cookie, set_lang_cookie) = if ENABLE_COOKIE && enable_cookie {
        leptos_use::use_cookie_with_options::<L, FromToStringCodec>(&cookie_name, cookie_options)
    } else {
        let (lang_cookie, set_lang_cookie) = signal(None);
        (lang_cookie.into(), set_lang_cookie)
    };

    let initial_locale = fetch_locale::fetch_locale(lang_cookie.get_untracked());

    init_context_inner::<L>(set_lang_cookie, initial_locale)
}

/// Same as `init_i18n_context` but with some cookies options.
#[track_caller]
pub fn init_i18n_context_with_options<L: Locale>(
    enable_cookie: Option<bool>,
    cookie_name: Option<Cow<str>>,
    cookie_options: Option<CookieOptions<L>>,
) -> I18nContext<L> {
    let enable_cookie = enable_cookie.unwrap_or(ENABLE_COOKIE);
    let cookie_name = cookie_name.unwrap_or(Cow::Borrowed(COOKIE_PREFERED_LANG));
    init_context_with_options(
        enable_cookie,
        cookie_name,
        cookie_options.unwrap_or_default(),
    )
}

/// Initialize a `I18nContext` without providing it.
#[track_caller]
pub fn init_i18n_context<L: Locale>() -> I18nContext<L> {
    init_i18n_context_with_options(None, None, None)
}

/// Initialize and provide a `I18nContext`.
///
/// This function must be called at the highest possible level of the application.
///
/// It returns the newly created context.
///
/// If called when a context is already present it will not overwrite it and just return the current context.
#[deprecated(
    note = "It is now preferred to use the <I18nContextProvider> component in the generated i18n module."
)]
#[track_caller]
pub fn provide_i18n_context<L: Locale>() -> I18nContext<L> {
    use_context().unwrap_or_else(|| {
        let ctx = init_i18n_context::<L>();
        provide_context(ctx);
        ctx
    })
}

<<<<<<< HEAD
/// Same as `provide_i18n_context`  but with some cookies options.
pub fn provide_i18n_context_with_options<L: Locale>(
=======
#[doc(hidden)]
#[track_caller]
pub fn provide_i18n_context_with_options_inner<L: Locale>(
>>>>>>> 4c8f637d
    enable_cookie: Option<bool>,
    cookie_name: Option<Cow<str>>,
    cookie_options: Option<CookieOptions<L>>,
) -> I18nContext<L> {
    use_context().unwrap_or_else(move || {
        let ctx = init_i18n_context_with_options(enable_cookie, cookie_name, cookie_options);
        provide_context(ctx);
        ctx
    })
}

/// Same as `provide_i18n_context`  but with some cookies options.
#[deprecated(
    note = "It is now preferred to use the <I18nContextProvider> component in the generated i18n module."
)]
#[track_caller]
pub fn provide_i18n_context_with_options<L: Locale>(
    enable_cookie: Option<bool>,
    cookie_name: Option<Cow<str>>,
    cookie_options: Option<CookieOptions<L>>,
) -> I18nContext<L> {
    provide_i18n_context_with_options_inner(enable_cookie, cookie_name, cookie_options)
}

/// *********************************************
/// * SUB CONTEXT
/// *********************************************

#[track_caller]
fn init_subcontext_with_options<L: Locale>(
    initial_locale: Signal<Option<L>>,
    cookie_name: Option<Cow<str>>,
    cookie_options: CookieOptions<L>,
) -> I18nContext<L> {
    let (lang_cookie, set_lang_cookie) = match cookie_name {
        Some(cookie_name) if ENABLE_COOKIE => leptos_use::use_cookie_with_options::<
            L,
            FromToStringCodec,
        >(&cookie_name, cookie_options),
        _ => {
            let (lang_cookie, set_lang_cookie) = signal(None);
            (lang_cookie.into(), set_lang_cookie)
        }
    };

    let fetch_locale_memo = fetch_locale::fetch_locale(None);

    let parent_locale = use_context::<I18nContext<L>>().map(|ctx| ctx.get_locale_untracked());

    let parent_locale = signal_maybe_once_then(parent_locale, fetch_locale_memo);

    let initial_locale_listener = Memo::new(move |prev_locale| {
        let initial_locale = initial_locale.get();
        let cookie = lang_cookie.get_untracked();
        let parent_locale = parent_locale.get();
        // first execution, cookie takes precedence
        if prev_locale.is_none() {
            cookie.or(initial_locale).unwrap_or(parent_locale)
        } else {
            // triggers if initial_locale updates, so it takes precedence here
            initial_locale.or(cookie).unwrap_or(parent_locale)
        }
    });

    init_context_inner::<L>(set_lang_cookie, initial_locale_listener)
}

#[track_caller]
fn derive_initial_locale_signal<L: Locale>(initial_locale: Option<Signal<L>>) -> Signal<Option<L>> {
    initial_locale
        .map(|s| Signal::derive(move || Some(s.get())))
        .unwrap_or_default()
}

/// Same as `init_i18n_subcontext` but with some options.
///
/// The `cookie_name` option make it possible to save the locale in a cookie of the given name (does nothing without the `cookie` feature).
/// If none no cookie will be set.
///
/// The locale to init the subcontext with is determined in this order:
/// - locale in the cookie
/// - `initial_locale` if set
/// - locale of the parent context
/// - if no parent context, use the same resolution used by a main context.
#[track_caller]
pub fn init_i18n_subcontext_with_options<L: Locale>(
    initial_locale: Option<Signal<L>>,
    cookie_name: Option<Cow<str>>,
    cookie_options: Option<CookieOptions<L>>,
) -> I18nContext<L> {
    let initial_locale = derive_initial_locale_signal(initial_locale);

    init_subcontext_with_options::<L>(
        initial_locale,
        cookie_name,
        cookie_options.unwrap_or_default(),
    )
}

/// Initialize a `I18nContext` subcontext without providing it.
///
/// Can be supplied with a initial locale to use for this subcontext
///
/// The locale to init the subcontext with is determined in this order:
/// - `initial_locale` if set
/// - locale of the parent context
/// - if no parent context, use the same resolution used by a main context.
#[track_caller]
pub fn init_i18n_subcontext<L: Locale>(initial_locale: Option<Signal<L>>) -> I18nContext<L> {
<<<<<<< HEAD
    init_i18n_subcontext_with_options::<L>(initial_locale, None, None)
=======
    init_i18n_subcontext_with_options(initial_locale, None, None)
>>>>>>> 4c8f637d
}

/// This function should not be used, it is only there to serves as documentation point.
/// It is marked as `deprecated` to discourage users from using it.
///
/// # Warning: Shadowing correctly
///
/// There is a section on [`leptos::provide_context`] about shadowing, it is easy to screw it up.
/// This is why you should be careful about using this function.
///
/// The recommended way is to use the `I18nSubContextProvider`.
///
<<<<<<< HEAD
/// Or you can create a subcontext with `init_i18n_subcontext_*` and manually provide it with `Provider` or `provide_context`.
#[deprecated = "see function documentation"]
pub fn provide_i18n_subcontext<L: Locale, Rndr: Renderer>(
    initial_locale: Option<Signal<L>>,
) -> I18nContext<L> {
    let ctx = init_i18n_subcontext::<L>(initial_locale);
=======
/// Or you can create a subcontext with `init_i18n_subcontext_*` and manually provide it with [`leptos::Provider`] or [`leptos::provide_context`]:
///
/// ```rust, ignore
/// let i18n = init_i18n_subcontext();
/// leptos::provide_context(i18n);
/// ```
#[deprecated(note = "see function documentation")]
#[track_caller]
pub fn provide_i18n_subcontext<L: Locale>(initial_locale: Option<Signal<L>>) -> I18nContext<L> {
    let ctx = init_i18n_subcontext(initial_locale);
>>>>>>> 4c8f637d
    provide_context(ctx);
    ctx
}

<<<<<<< HEAD
fn run_as_children<L: Locale, Chil: IntoView>(
    ctx: I18nContext<L>,
    children: TypedChildren<Chil>,
) -> impl IntoView {
    let owner = Owner::current()
        .expect("no current reactive Owner found")
        .child();
    let children = children.into_inner();
    let children = owner.with(|| {
        provide_context(ctx);
        children()
    });
    OwnedView::new_with_owner(children, owner)
}

/// Create and provide a subcontext for all children components, directly accessible with `use_i18n`.
#[component]
#[allow(non_snake_case)]
pub fn I18nSubContextProvider<L: Locale, Chil: IntoView>(
    children: TypedChildren<Chil>,
    /// The initial locale for this subcontext.
    /// Default to the locale set in the cookie if set and some,
    /// if not use the parent context locale.
    /// if no parent context, use the default locale.
    #[prop(optional, into)]
=======
#[doc(hidden)]
#[track_caller]
pub fn i18n_sub_context_provider_inner<L: Locale>(
    children: Children,
>>>>>>> 4c8f637d
    initial_locale: Option<Signal<L>>,
    cookie_name: Option<Cow<str>>,
    cookie_options: Option<CookieOptions<L>>,
) -> impl IntoView {
    let ctx = init_i18n_subcontext_with_options::<L>(initial_locale, cookie_name, cookie_options);
<<<<<<< HEAD
    run_as_children(ctx, children)
}

#[doc(hidden)]
pub fn render_html_attr<L: Locale, S: Scope<L>>(ctx: I18nContext<L, S>) -> impl IntoView {
    fn inner(f: impl Fn() -> &'static str + Send + Sync + Copy + 'static) -> impl Attribute<Dom> {
        leptos::attr::lang(f)
    }
    let lang_attr = inner(move || ctx.get_locale().as_str());

    leptos_meta::Html().add_any_attr(lang_attr)
=======
    leptos::run_as_child(move || {
        provide_context(ctx);
        children()
    })
>>>>>>> 4c8f637d
}

/// Return the `I18nContext` previously set.
///
/// ## Panic
///
/// Panics if the context is missing.
#[inline]
#[track_caller]
pub fn use_i18n_context<L: Locale>() -> I18nContext<L> {
    use_context().expect("I18n context is missing")
}

#[doc(hidden)]
#[track_caller]
pub fn provide_i18n_context_component_inner<L: Locale>(
    set_lang_attr_on_html: Option<bool>,
    enable_cookie: Option<bool>,
    cookie_name: Option<Cow<str>>,
    cookie_options: Option<CookieOptions<L>>,
    children: Children,
) -> impl IntoView {
    use leptos_meta::Html;
    let i18n = provide_i18n_context_with_options_inner(enable_cookie, cookie_name, cookie_options);
    if set_lang_attr_on_html.unwrap_or(true) {
        let lang = move || i18n.get_locale().as_str();
        let children = children();
        view! {
            <Html lang />
            {children}
        }
    } else {
        children()
    }
}

// get locale
#[cfg(feature = "nightly")]
impl<L: Locale, S: Scope<L>> FnOnce<()> for I18nContext<L, S> {
    type Output = L;
    #[inline]
    #[track_caller]
    extern "rust-call" fn call_once(self, _args: ()) -> Self::Output {
        self.get_locale()
    }
}

#[cfg(feature = "nightly")]
impl<L: Locale, S: Scope<L>> FnMut<()> for I18nContext<L, S> {
    #[inline]
    #[track_caller]
    extern "rust-call" fn call_mut(&mut self, _args: ()) -> Self::Output {
        self.get_locale()
    }
}

#[cfg(feature = "nightly")]
impl<L: Locale, S: Scope<L>> Fn<()> for I18nContext<L, S> {
    #[inline]
    #[track_caller]
    extern "rust-call" fn call(&self, _args: ()) -> Self::Output {
        self.get_locale()
    }
}

// set locale
#[cfg(feature = "nightly")]
impl<L: Locale, S: Scope<L>> FnOnce<(L,)> for I18nContext<L, S> {
    type Output = ();
    #[inline]
    #[track_caller]
    extern "rust-call" fn call_once(self, (locale,): (L,)) -> Self::Output {
        self.set_locale(locale)
    }
}

#[cfg(feature = "nightly")]
impl<L: Locale, S: Scope<L>> FnMut<(L,)> for I18nContext<L, S> {
    #[inline]
    #[track_caller]
    extern "rust-call" fn call_mut(&mut self, (locale,): (L,)) -> Self::Output {
        self.set_locale(locale)
    }
}

#[cfg(feature = "nightly")]
impl<L: Locale, S: Scope<L>> Fn<(L,)> for I18nContext<L, S> {
    #[inline]
    #[track_caller]
    extern "rust-call" fn call(&self, (locale,): (L,)) -> Self::Output {
        self.set_locale(locale)
    }
}<|MERGE_RESOLUTION|>--- conflicted
+++ resolved
@@ -2,16 +2,10 @@
 
 use codee::string::FromToStringCodec;
 use core::marker::PhantomData;
-<<<<<<< HEAD
-use leptos::{attr::Attribute, prelude::*};
-use leptos_use::UseCookieOptions;
-use tachys::{html::directive::IntoDirective, reactive_graph::OwnedView};
-=======
-use leptos::*;
-use leptos_dom::Directive;
+use leptos::{attr::Attribute, either::Either, prelude::*};
 use leptos_use::UseCookieOptions;
 use std::borrow::Cow;
->>>>>>> 4c8f637d
+use tachys::{html::directive::IntoDirective, reactive_graph::OwnedView};
 
 use crate::{
     fetch_locale::{self, signal_maybe_once_then},
@@ -107,14 +101,11 @@
         });
     }
 
-<<<<<<< HEAD
     fn into_cloneable(self) -> Self::Cloneable {
         self
     }
 }
 
-=======
->>>>>>> 4c8f637d
 /// Cookies options for functions initializing or providing a `I18nContext`
 pub type CookieOptions<L> = UseCookieOptions<
     L,
@@ -137,11 +128,7 @@
         locale_signal.set(initial_locale.get());
     });
 
-<<<<<<< HEAD
     Effect::new_isomorphic(move |_| {
-=======
-    create_isomorphic_effect(move |_| {
->>>>>>> 4c8f637d
         let new_lang = locale_signal.get();
         set_lang_cookie.set(Some(new_lang));
     });
@@ -215,14 +202,9 @@
     })
 }
 
-<<<<<<< HEAD
-/// Same as `provide_i18n_context`  but with some cookies options.
-pub fn provide_i18n_context_with_options<L: Locale>(
-=======
 #[doc(hidden)]
 #[track_caller]
 pub fn provide_i18n_context_with_options_inner<L: Locale>(
->>>>>>> 4c8f637d
     enable_cookie: Option<bool>,
     cookie_name: Option<Cow<str>>,
     cookie_options: Option<CookieOptions<L>>,
@@ -332,11 +314,7 @@
 /// - if no parent context, use the same resolution used by a main context.
 #[track_caller]
 pub fn init_i18n_subcontext<L: Locale>(initial_locale: Option<Signal<L>>) -> I18nContext<L> {
-<<<<<<< HEAD
     init_i18n_subcontext_with_options::<L>(initial_locale, None, None)
-=======
-    init_i18n_subcontext_with_options(initial_locale, None, None)
->>>>>>> 4c8f637d
 }
 
 /// This function should not be used, it is only there to serves as documentation point.
@@ -349,30 +327,15 @@
 ///
 /// The recommended way is to use the `I18nSubContextProvider`.
 ///
-<<<<<<< HEAD
 /// Or you can create a subcontext with `init_i18n_subcontext_*` and manually provide it with `Provider` or `provide_context`.
 #[deprecated = "see function documentation"]
-pub fn provide_i18n_subcontext<L: Locale, Rndr: Renderer>(
-    initial_locale: Option<Signal<L>>,
-) -> I18nContext<L> {
+#[track_caller]
+pub fn provide_i18n_subcontext<L: Locale>(initial_locale: Option<Signal<L>>) -> I18nContext<L> {
     let ctx = init_i18n_subcontext::<L>(initial_locale);
-=======
-/// Or you can create a subcontext with `init_i18n_subcontext_*` and manually provide it with [`leptos::Provider`] or [`leptos::provide_context`]:
-///
-/// ```rust, ignore
-/// let i18n = init_i18n_subcontext();
-/// leptos::provide_context(i18n);
-/// ```
-#[deprecated(note = "see function documentation")]
-#[track_caller]
-pub fn provide_i18n_subcontext<L: Locale>(initial_locale: Option<Signal<L>>) -> I18nContext<L> {
-    let ctx = init_i18n_subcontext(initial_locale);
->>>>>>> 4c8f637d
     provide_context(ctx);
     ctx
 }
 
-<<<<<<< HEAD
 fn run_as_children<L: Locale, Chil: IntoView>(
     ctx: I18nContext<L>,
     children: TypedChildren<Chil>,
@@ -388,28 +351,15 @@
     OwnedView::new_with_owner(children, owner)
 }
 
-/// Create and provide a subcontext for all children components, directly accessible with `use_i18n`.
-#[component]
-#[allow(non_snake_case)]
-pub fn I18nSubContextProvider<L: Locale, Chil: IntoView>(
+#[doc(hidden)]
+#[track_caller]
+pub fn i18n_sub_context_provider_inner<L: Locale, Chil: IntoView>(
     children: TypedChildren<Chil>,
-    /// The initial locale for this subcontext.
-    /// Default to the locale set in the cookie if set and some,
-    /// if not use the parent context locale.
-    /// if no parent context, use the default locale.
-    #[prop(optional, into)]
-=======
-#[doc(hidden)]
-#[track_caller]
-pub fn i18n_sub_context_provider_inner<L: Locale>(
-    children: Children,
->>>>>>> 4c8f637d
     initial_locale: Option<Signal<L>>,
     cookie_name: Option<Cow<str>>,
     cookie_options: Option<CookieOptions<L>>,
 ) -> impl IntoView {
     let ctx = init_i18n_subcontext_with_options::<L>(initial_locale, cookie_name, cookie_options);
-<<<<<<< HEAD
     run_as_children(ctx, children)
 }
 
@@ -421,12 +371,6 @@
     let lang_attr = inner(move || ctx.get_locale().as_str());
 
     leptos_meta::Html().add_any_attr(lang_attr)
-=======
-    leptos::run_as_child(move || {
-        provide_context(ctx);
-        children()
-    })
->>>>>>> 4c8f637d
 }
 
 /// Return the `I18nContext` previously set.
@@ -442,24 +386,24 @@
 
 #[doc(hidden)]
 #[track_caller]
-pub fn provide_i18n_context_component_inner<L: Locale>(
+pub fn provide_i18n_context_component_inner<L: Locale, Chil: IntoView>(
     set_lang_attr_on_html: Option<bool>,
     enable_cookie: Option<bool>,
     cookie_name: Option<Cow<str>>,
     cookie_options: Option<CookieOptions<L>>,
-    children: Children,
+    children: TypedChildren<Chil>,
 ) -> impl IntoView {
     use leptos_meta::Html;
     let i18n = provide_i18n_context_with_options_inner(enable_cookie, cookie_name, cookie_options);
+    let children = children.into_inner()();
     if set_lang_attr_on_html.unwrap_or(true) {
         let lang = move || i18n.get_locale().as_str();
-        let children = children();
-        view! {
-            <Html lang />
+        Either::Left(view! {
+            <Html attr:lang=lang />
             {children}
-        }
+        })
     } else {
-        children()
+        Either::Right(children)
     }
 }
 
