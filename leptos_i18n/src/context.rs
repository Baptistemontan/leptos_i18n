--- conflicted
+++ resolved
@@ -98,18 +98,13 @@
 /// ## Panic
 ///
 /// Panics if the context is missing.
-<<<<<<< HEAD
+#[inline]
 pub fn use_i18n_context<T: Locales>() -> I18nContext<T> {
-    use_context().expect("I18nContext is missing, use provide_i18n_context() to provide it.")
-=======
-#[inline]
-pub fn get_context<T: Locales>() -> I18nContext<T> {
     #[cold]
     pub fn not_present() -> ! {
         panic!("I18nContext is missing, use provide_i18n_context() to provide it.")
     }
     use_context().unwrap_or_else(not_present)
->>>>>>> f2108359
 }
 
 #[cfg(all(feature = "hydrate", feature = "cookie"))]
