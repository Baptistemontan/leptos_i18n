--- conflicted
+++ resolved
@@ -2,19 +2,9 @@
 
 use codee::string::FromToStringCodec;
 use core::marker::PhantomData;
-<<<<<<< HEAD
-use leptos::{
-    attr::Attribute,
-    html::{ElementType, Html},
-    prelude::*,
-};
-=======
-use leptos::*;
-use leptos_dom::Directive;
-use leptos_meta::*;
->>>>>>> d49e0083
+use leptos::{attr::Attribute, prelude::*};
 use leptos_use::UseCookieOptions;
-use tachys::{html, reactive_graph::OwnedView};
+use tachys::{html::directive::IntoDirective, reactive_graph::OwnedView};
 
 use crate::{
     fetch_locale::{self, signal_maybe_once_then},
@@ -91,24 +81,21 @@
     }
 }
 
-<<<<<<< HEAD
-=======
-impl<L: Locale, S: Scope<L>> Directive<HtmlElement<html::AnyElement>, ()> for I18nContext<L, S> {
-    fn run(&self, el: HtmlElement<html::AnyElement>, _param: ()) {
-        let _ = el.attr("lang", self.get_locale().as_str());
-    }
-}
-
-fn set_html_lang_attr(lang: impl Into<TextProp>) {
-    Html(HtmlProps {
-        lang: Some(lang.into()),
-        dir: None,
-        class: None,
-        attributes: vec![],
-    });
-}
-
->>>>>>> d49e0083
+impl<L: Locale, S: Scope<L>, R: Renderer> IntoDirective<(R::Element,), (), R>
+    for I18nContext<L, S>
+{
+    type Cloneable = Self;
+
+    fn run(&self, _el: <R as Renderer>::Element, _param: ()) {
+        // let _ = el.attr("lang", self.get_locale().as_str());
+        todo!()
+    }
+
+    fn into_cloneable(self) -> Self::Cloneable {
+        self
+    }
+}
+
 /// Cookies options for functions initializing or providing a `I18nContext`
 pub type CookieOptions<L> = UseCookieOptions<
     L,
@@ -120,43 +107,18 @@
 
 const COOKIE_PREFERED_LANG: &str = "i18n_pref_locale";
 
-<<<<<<< HEAD
-fn init_context_inner<L, El>(
-    root_element: Option<NodeRef<El>>,
-=======
 fn init_context_inner<L: Locale>(
-    set_lang_attr_on_html: bool,
->>>>>>> d49e0083
     set_lang_cookie: WriteSignal<Option<L>>,
     initial_locale: Memo<L>,
-) -> I18nContext<L>
-where
-    L: Locale,
-    El: ElementType + 'static + Clone,
-{
+) -> I18nContext<L> {
     let locale_signal = RwSignal::new(initial_locale.get_untracked());
 
     Effect::new_isomorphic(move |_| {
         locale_signal.set(initial_locale.get());
     });
 
-<<<<<<< HEAD
-    let _node_ref = root_element.unwrap_or_default();
-=======
-    if set_lang_attr_on_html {
-        set_html_lang_attr(move || locale_signal.get().as_str());
-    }
->>>>>>> d49e0083
-
     Effect::new_isomorphic(move |_| {
         let new_lang = locale_signal.get();
-<<<<<<< HEAD
-        // TODO
-        // if let Some(el) = node_ref.get() {
-        //     // let _ = el.attr("lang", new_lang.as_str());
-        // }
-=======
->>>>>>> d49e0083
         set_lang_cookie.set(Some(new_lang));
     });
 
@@ -170,21 +132,11 @@
 /// * CONTEXT
 /// *********************************************
 
-<<<<<<< HEAD
-fn init_context_with_options<L, El>(
-    root_element: Option<NodeRef<El>>,
-=======
 fn init_context_with_options<L: Locale>(
-    set_lang_attr_on_html: bool,
->>>>>>> d49e0083
     enable_cookie: bool,
     cookie_name: &str,
     cookie_options: CookieOptions<L>,
-) -> I18nContext<L>
-where
-    L: Locale,
-    El: ElementType + 'static + Clone,
-{
+) -> I18nContext<L> {
     let (lang_cookie, set_lang_cookie) = if ENABLE_COOKIE && enable_cookie {
         leptos_use::use_cookie_with_options::<L, FromToStringCodec>(cookie_name, cookie_options)
     } else {
@@ -194,70 +146,27 @@
 
     let initial_locale = fetch_locale::fetch_locale(lang_cookie.get_untracked());
 
-    init_context_inner::<L>(set_lang_attr_on_html, set_lang_cookie, initial_locale)
+    init_context_inner::<L>(set_lang_cookie, initial_locale)
 }
 
 /// Same as `init_i18n_context` but with some cookies options.
 pub fn init_i18n_context_with_options<L: Locale>(
-    set_lang_attr_on_html: bool,
     enable_cookie: Option<bool>,
     cookie_name: Option<&str>,
     cookie_options: Option<CookieOptions<L>>,
 ) -> I18nContext<L> {
     let enable_cookie = enable_cookie.unwrap_or(ENABLE_COOKIE);
     let cookie_name = cookie_name.unwrap_or(COOKIE_PREFERED_LANG);
-<<<<<<< HEAD
-    init_context_with_options::<L, Html>(
-        None,
+    init_context_with_options(
         enable_cookie,
         cookie_name,
         cookie_options.unwrap_or_default(),
     )
 }
 
-/// Same as `init_i18n_context` but takes a root element to bind the `"lang"` HTML attribute.
-/// (That attribute will not be set on ssr, only on the client.)
-pub fn init_i18n_context_with_root<L, El>(root_element: NodeRef<El>) -> I18nContext<L>
-where
-    L: Locale,
-    El: ElementType + 'static + Clone,
-{
-    init_i18n_context_with_options_and_root::<L, El>(None, None, None, root_element)
-}
-
-/// Same as `init_i18n_context` but with some cookies options and a root element to bind the `"lang"` HTML attribute.
-/// (That attribute will not be set on ssr, only on the client.)
-pub fn init_i18n_context_with_options_and_root<L, El>(
-    enable_cookie: Option<bool>,
-    cookie_name: Option<&str>,
-    cookie_options: Option<CookieOptions<L>>,
-    root_element: NodeRef<El>,
-) -> I18nContext<L>
-where
-    L: Locale,
-    El: ElementType + 'static + Clone,
-{
-    let enable_cookie = enable_cookie.unwrap_or(ENABLE_COOKIE);
-    let cookie_name = cookie_name.unwrap_or(COOKIE_PREFERED_LANG);
-    init_context_with_options::<L, El>(
-        Some(root_element),
-=======
-    init_context_with_options(
-        set_lang_attr_on_html,
->>>>>>> d49e0083
-        enable_cookie,
-        cookie_name,
-        cookie_options.unwrap_or_default(),
-    )
-}
-
 /// Initialize a `I18nContext` without providing it.
 pub fn init_i18n_context<L: Locale>() -> I18nContext<L> {
-<<<<<<< HEAD
-    init_i18n_context_with_options::<L>(None, None, None)
-=======
-    init_i18n_context_with_options(true, None, None, None)
->>>>>>> d49e0083
+    init_i18n_context_with_options(None, None, None)
 }
 
 /// Initialize and provide a `I18nContext`.
@@ -277,78 +186,26 @@
 
 /// Same as `provide_i18n_context`  but with some cookies options.
 pub fn provide_i18n_context_with_options<L: Locale>(
-    set_lang_attr_on_html: bool,
     enable_cookie: Option<bool>,
     cookie_name: Option<&str>,
     cookie_options: Option<CookieOptions<L>>,
 ) -> I18nContext<L> {
     use_context().unwrap_or_else(move || {
-<<<<<<< HEAD
-        let ctx = init_i18n_context_with_options::<L>(enable_cookie, cookie_name, cookie_options);
+        let ctx = init_i18n_context_with_options(enable_cookie, cookie_name, cookie_options);
         provide_context(ctx);
         ctx
     })
 }
 
-/// Same as `provide_i18n_context`  but takes a root element to bind the `"lang"` HTML attribute.
-pub fn provide_i18n_context_with_root<L, El>(root_element: NodeRef<El>) -> I18nContext<L>
-where
-    L: Locale,
-    El: ElementType + 'static + Clone,
-{
-    use_context().unwrap_or_else(move || {
-        let ctx = init_i18n_context_with_root::<L, El>(root_element);
-        provide_context(ctx);
-        ctx
-    })
-}
-
-/// Same as `provide_i18n_context`  but with some cookies options and a root element to bind the `"lang"` HTML attribute.
-/// (That attribute will not be set on ssr, only on the client.)
-pub fn provide_i18n_context_with_options_and_root<L, El>(
-    enable_cookie: Option<bool>,
-    cookie_name: Option<&str>,
-    cookie_options: Option<CookieOptions<L>>,
-    root_element: NodeRef<El>,
-) -> I18nContext<L>
-where
-    L: Locale,
-    El: ElementType + 'static + Clone,
-{
-    use_context().unwrap_or_else(move || {
-        let ctx = init_i18n_context_with_options_and_root::<L, El>(
-=======
-        let ctx = init_i18n_context_with_options(
-            set_lang_attr_on_html,
->>>>>>> d49e0083
-            enable_cookie,
-            cookie_name,
-            cookie_options,
-        );
-        provide_context(ctx);
-        ctx
-    })
-}
-
 /// *********************************************
 /// * SUB CONTEXT
 /// *********************************************
 
-<<<<<<< HEAD
-fn init_subcontext_with_options<L, El>(
-    root_element: Option<NodeRef<El>>,
-=======
 fn init_subcontext_with_options<L: Locale>(
-    set_lang_attr_on_html: bool,
->>>>>>> d49e0083
     initial_locale: Signal<Option<L>>,
     cookie_name: Option<&str>,
     cookie_options: CookieOptions<L>,
-) -> I18nContext<L>
-where
-    L: Locale,
-    El: ElementType + 'static + Clone,
-{
+) -> I18nContext<L> {
     let (lang_cookie, set_lang_cookie) = match cookie_name {
         Some(cookie_name) if ENABLE_COOKIE => {
             leptos_use::use_cookie_with_options::<L, FromToStringCodec>(cookie_name, cookie_options)
@@ -378,15 +235,7 @@
         }
     });
 
-<<<<<<< HEAD
-    init_context_inner::<L, El>(root_element, set_lang_cookie, initial_locale_listener)
-=======
-    init_context_inner::<L>(
-        set_lang_attr_on_html,
-        set_lang_cookie,
-        initial_locale_listener,
-    )
->>>>>>> d49e0083
+    init_context_inner::<L>(set_lang_cookie, initial_locale_listener)
 }
 
 fn derive_initial_locale_signal<L: Locale>(initial_locale: Option<Signal<L>>) -> Signal<Option<L>> {
@@ -406,82 +255,19 @@
 /// - locale of the parent context
 /// - if no parent context, use the same resolution used by a main context.
 pub fn init_i18n_subcontext_with_options<L: Locale>(
-    set_lang_attr_on_html: bool,
     initial_locale: Option<Signal<L>>,
     cookie_name: Option<&str>,
     cookie_options: Option<CookieOptions<L>>,
 ) -> I18nContext<L> {
     let initial_locale = derive_initial_locale_signal(initial_locale);
 
-<<<<<<< HEAD
-    init_subcontext_with_options::<L, html::element::Html>(
-        None,
+    init_subcontext_with_options::<L>(
         initial_locale,
         cookie_name,
         cookie_options.unwrap_or_default(),
     )
 }
 
-/// Same as `init_i18n_subcontext` but with some options
-///
-/// The `cookie_name` option make it possible to save the locale in a cookie of the given name (does nothing without the `cookie` feature).
-/// If none no cookie will be set.
-///
-/// The `root_element` is a `NodeRef` to an element that will receive the HTML `"lang"` attribute.
-/// (That attribute will not be set on ssr, only on the client.)
-///
-/// The locale to init the subcontext with is determined in this order:
-/// - locale in the cookie
-/// - `initial_locale` if set
-/// - locale of the parent context
-/// - if no parent context, use the same resolution used by a main context.
-pub fn init_i18n_subcontext_with_options_and_root<L, El>(
-    initial_locale: Option<Signal<L>>,
-    cookie_name: Option<&str>,
-    cookie_options: Option<CookieOptions<L>>,
-    root_element: NodeRef<El>,
-) -> I18nContext<L>
-where
-    L: Locale,
-    El: ElementType + 'static + Clone,
-{
-    let initial_locale = derive_initial_locale_signal(initial_locale);
-
-    init_subcontext_with_options::<L, El>(
-        Some(root_element),
-=======
-    init_subcontext_with_options::<L>(
-        set_lang_attr_on_html,
->>>>>>> d49e0083
-        initial_locale,
-        cookie_name,
-        cookie_options.unwrap_or_default(),
-    )
-}
-
-<<<<<<< HEAD
-/// Same as `init_i18n_subcontext` but with some options
-///
-/// The `root_element` is a `NodeRef` to an element that will receive the HTML `"lang"` attribute.
-/// (That attribute will not be set on ssr, only on the client.)
-///
-/// The locale to init the subcontext with is determined in this order:
-/// - `initial_locale` if set
-/// - locale of the parent context
-/// - if no parent context, use the same resolution used by a main context.
-pub fn init_i18n_subcontext_with_root<L, El>(
-    initial_locale: Option<Signal<L>>,
-    root_element: NodeRef<El>,
-) -> I18nContext<L>
-where
-    L: Locale,
-    El: ElementType + 'static + Clone,
-{
-    init_i18n_subcontext_with_options_and_root::<L, El>(initial_locale, None, None, root_element)
-}
-
-=======
->>>>>>> d49e0083
 /// Initialize a `I18nContext` subcontext without providing it.
 ///
 /// Can be supplied with a initial locale to use for this subcontext
@@ -491,11 +277,7 @@
 /// - locale of the parent context
 /// - if no parent context, use the same resolution used by a main context.
 pub fn init_i18n_subcontext<L: Locale>(initial_locale: Option<Signal<L>>) -> I18nContext<L> {
-<<<<<<< HEAD
     init_i18n_subcontext_with_options::<L>(initial_locale, None, None)
-=======
-    init_i18n_subcontext_with_options(false, initial_locale, None, None)
->>>>>>> d49e0083
 }
 
 /// This function should not be used, it is only there to serves as documentation point.
@@ -536,16 +318,8 @@
 /// Create and provide a subcontext for all children components, directly accessible with `use_i18n`.
 #[component]
 #[allow(non_snake_case)]
-<<<<<<< HEAD
 pub fn I18nSubContextProvider<L: Locale, Chil: IntoView>(
     children: TypedChildren<Chil>,
-=======
-pub fn I18nSubContextProvider<L: Locale>(
-    children: Children,
-    /// Should the "lang" hmtl attribute be set on the root <html> element
-    #[prop(default = false)]
-    set_lang_attr_on_html: bool,
->>>>>>> d49e0083
     /// The initial locale for this subcontext.
     /// Default to the locale set in the cookie if set and some,
     /// if not use the parent context locale.
@@ -559,7 +333,6 @@
     #[prop(optional)]
     cookie_options: Option<CookieOptions<L>>,
 ) -> impl IntoView {
-<<<<<<< HEAD
     let ctx = init_i18n_subcontext_with_options::<L>(initial_locale, cookie_name, cookie_options);
     run_as_children(ctx, children)
 }
@@ -574,46 +347,6 @@
     leptos_meta::Html().add_any_attr(lang_attr)
 }
 
-/// Create and provide a subcontext for all children components, directly accessible with `use_i18n`.
-///
-/// Like `I18nSubContextProvider` but can be given a `root_element: NodeRef` to set the `"lang"` attribute on.
-/// (That attribute will not be set on ssr, only on the client.)
-#[leptos::component]
-#[allow(non_snake_case)]
-pub fn I18nSubContextProviderWithRoot<L, El, Chil>(
-    children: TypedChildren<Chil>,
-    /// The initial locale for this subcontext.
-    /// Default to the locale set in the cookie if set and some,
-    /// if not use the parent context locale.
-    /// if no parent context, use the default locale.
-    #[prop(optional, into)]
-    initial_locale: Option<Signal<L>>,
-    /// If set save the locale in a cookie of the given name (does nothing without the `cookie` feature).
-    #[prop(optional)]
-    cookie_name: Option<&'static str>,
-    /// Options for the cookie.
-    #[prop(optional)]
-    cookie_options: Option<CookieOptions<L>>,
-    /// A `NodeRef` to an element that will receive the HTML `"lang"` attribute.
-    root_element: NodeRef<El>,
-) -> impl IntoView
-where
-    L: Locale,
-    El: ElementType + 'static + Clone,
-    Chil: IntoView,
-{
-    let ctx = init_i18n_subcontext_with_options_and_root::<L, El>(
-=======
-    let ctx = init_i18n_subcontext_with_options::<L>(
-        set_lang_attr_on_html,
->>>>>>> d49e0083
-        initial_locale,
-        cookie_name,
-        cookie_options,
-    );
-    run_as_children(ctx, children)
-}
-
 /// Return the `I18nContext` previously set.
 ///
 /// ## Panic
