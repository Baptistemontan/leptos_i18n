--- conflicted
+++ resolved
@@ -48,18 +48,7 @@
 // The reason we leak the formatter is so that we can get a static ref,
 // making possible to return values borrowing from the formatter,
 // such as all *Formatter::format(..) returned values.
-<<<<<<< HEAD
-
-static FORMATTERS: std::sync::OnceLock<std::sync::Mutex<Formatters>> = std::sync::OnceLock::new();
-
-fn with_formatters_mut<T>(f: impl FnOnce(&mut Formatters) -> T) -> T {
-    let mutex = FORMATTERS.get_or_init(Default::default);
-    let mut guard = mutex.lock().unwrap();
-    f(&mut guard)
-}
-=======
 static FORMATTERS: StaticLock<Formatters> = StaticLock::new();
->>>>>>> 7cd427fc
 
 fn get_num_formatter<L: Locale>(locale: L) -> &'static FixedDecimalFormatter {
     let locale = locale.as_icu_locale();
