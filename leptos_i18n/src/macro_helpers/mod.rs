<<<<<<< HEAD
#![doc(hidden)]
use std::{borrow::Cow, fmt::Display};
=======
use core::fmt;
use std::{borrow::Cow, marker::PhantomData};
>>>>>>> 4c8f637d

pub mod formatting;
mod interpol_args;
mod scope;

pub use formatting::*;
pub use interpol_args::*;
use leptos::IntoView;
pub use scope::*;

<<<<<<< HEAD
pub trait Literal: Sized + Display + IntoView {
    fn into_str(self) -> Cow<'static, str>;
=======
use crate::Locale;

#[doc(hidden)]
pub struct DisplayBuilder(Cow<'static, str>);

impl DisplayBuilder {
    #[inline]
    pub fn build_display(self) -> Cow<'static, str> {
        self.0
    }
>>>>>>> 4c8f637d
}

impl Literal for &'static str {
    fn into_str(self) -> Cow<'static, str> {
        Cow::Borrowed(self)
    }
}

impl Literal for bool {
    fn into_str(self) -> Cow<'static, str> {
        match self {
            true => Cow::Borrowed("true"),
            false => Cow::Borrowed("false"),
        }
    }
}

macro_rules! impl_build_lit_nums {
    ($t:ty) => {
        impl Literal for $t {
            fn into_str(self) -> Cow<'static, str> {
                Cow::Owned(self.to_string())
            }
        }
    };
    ($t:ty, $($tt:tt)*) => {
        impl_build_lit_nums!($t);
        impl_build_lit_nums!($($tt)*);
    }
}

impl_build_lit_nums!(u64, i64, f64);

<<<<<<< HEAD
#[repr(transparent)]
#[derive(Debug, Clone, Copy, PartialEq, Eq, PartialOrd, Ord, Hash)]
pub struct LitWrapper<T>(T);

impl<T: Literal> LitWrapper<T> {
    pub const fn new(v: T) -> Self {
        LitWrapper(v)
    }

    pub const fn builder(self) -> Self {
        self
    }

    pub const fn display_builder(self) -> Self {
        self
    }

    pub const fn build(self) -> Self {
        self
    }

    pub fn into_view(self) -> impl IntoView {
        self.0
    }

    pub fn build_string(self) -> Cow<'static, str> {
        Literal::into_str(self.0)
    }

    pub fn build_display(self) -> impl Display {
        self.0
=======
#[doc(hidden)]
pub struct LocaleVisitor<L>(PhantomData<L>);

impl<L> Default for LocaleVisitor<L> {
    fn default() -> Self {
        Self::new()
    }
}

impl<L> LocaleVisitor<L> {
    pub fn new() -> Self {
        LocaleVisitor(PhantomData)
    }
}

impl<'de, L: Locale> serde::de::Visitor<'de> for LocaleVisitor<L> {
    type Value = L;

    fn expecting(&self, formatter: &mut fmt::Formatter) -> fmt::Result {
        write!(formatter, "one of: [")?;
        let mut locale_iter = L::get_all().iter();
        let first = locale_iter
            .next()
            .expect("Locale should have at least one variant");
        write!(formatter, "{}", first.as_str())?;
        for locale in locale_iter {
            write!(formatter, ", {}", locale.as_str())?;
        }
        write!(formatter, "]")
    }

    fn visit_borrowed_str<E>(self, v: &'de str) -> Result<Self::Value, E>
    where
        E: serde::de::Error,
    {
        Ok(L::from_str(v).unwrap_or_default())
    }

    fn visit_str<E>(self, v: &str) -> Result<Self::Value, E>
    where
        E: serde::de::Error,
    {
        Self::visit_borrowed_str(self, v)
    }

    fn visit_string<E>(self, v: String) -> Result<Self::Value, E>
    where
        E: serde::de::Error,
    {
        Self::visit_str(self, &v)
    }
}

#[doc(hidden)]
pub fn intern(s: &str) -> &str {
    if cfg!(any(feature = "csr", feature = "hydrate")) {
        wasm_bindgen::intern(s)
    } else {
        s
>>>>>>> 4c8f637d
    }
}<|MERGE_RESOLUTION|>--- conflicted
+++ resolved
@@ -1,35 +1,19 @@
-<<<<<<< HEAD
-#![doc(hidden)]
-use std::{borrow::Cow, fmt::Display};
-=======
 use core::fmt;
-use std::{borrow::Cow, marker::PhantomData};
->>>>>>> 4c8f637d
+use std::{borrow::Cow, fmt::Display, marker::PhantomData};
 
 pub mod formatting;
 mod interpol_args;
 mod scope;
 
+use crate::Locale;
 pub use formatting::*;
 pub use interpol_args::*;
 use leptos::IntoView;
 pub use scope::*;
 
-<<<<<<< HEAD
+#[doc(hidden)]
 pub trait Literal: Sized + Display + IntoView {
     fn into_str(self) -> Cow<'static, str>;
-=======
-use crate::Locale;
-
-#[doc(hidden)]
-pub struct DisplayBuilder(Cow<'static, str>);
-
-impl DisplayBuilder {
-    #[inline]
-    pub fn build_display(self) -> Cow<'static, str> {
-        self.0
-    }
->>>>>>> 4c8f637d
 }
 
 impl Literal for &'static str {
@@ -63,7 +47,7 @@
 
 impl_build_lit_nums!(u64, i64, f64);
 
-<<<<<<< HEAD
+#[doc(hidden)]
 #[repr(transparent)]
 #[derive(Debug, Clone, Copy, PartialEq, Eq, PartialOrd, Ord, Hash)]
 pub struct LitWrapper<T>(T);
@@ -95,7 +79,9 @@
 
     pub fn build_display(self) -> impl Display {
         self.0
-=======
+    }
+}
+
 #[doc(hidden)]
 pub struct LocaleVisitor<L>(PhantomData<L>);
 
@@ -155,6 +141,5 @@
         wasm_bindgen::intern(s)
     } else {
         s
->>>>>>> 4c8f637d
     }
 }