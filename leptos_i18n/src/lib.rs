--- conflicted
+++ resolved
@@ -138,14 +138,11 @@
 
 #[doc(hidden)]
 pub mod __private {
-<<<<<<< HEAD
     pub use crate::locale_traits::TranslationUnitId;
     pub mod fetch_translations {
         pub use crate::fetch_translations::*;
     }
-=======
     #[cfg(feature = "plurals")]
->>>>>>> 5c4b1e1c
     pub use crate::formatting::get_plural_rules;
     pub use crate::macro_helpers::*;
     pub use crate::routing::{i18n_routing, BaseRoute, I18nNestedRoute};
