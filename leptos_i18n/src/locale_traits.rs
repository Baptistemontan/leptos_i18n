--- conflicted
+++ resolved
@@ -95,9 +95,7 @@
         base_path: &'static str,
     ) -> Self::Routes<View, Chil>
     where
-<<<<<<< HEAD
-        R: Renderer,
-        View: ChooseView<R>;
+        View: ChooseView;
 
     /// Associated `#[server]` function to request the translations
     #[cfg(feature = "dynamic_load")]
@@ -116,9 +114,6 @@
     /// Init the translation unit of the given ID with the given values
     #[cfg(all(feature = "dynamic_load", feature = "hydrate"))]
     fn init_translations(self, translations_id: Self::TranslationUnitId, values: Vec<String>);
-=======
-        View: ChooseView;
->>>>>>> f90ad564
 }
 
 /// Trait implemented the struct representing the translation keys
