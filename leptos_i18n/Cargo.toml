--- conflicted
+++ resolved
@@ -91,23 +91,15 @@
   "leptos_i18n_macro/experimental-islands",
 ]
 ssr = [
-<<<<<<< HEAD
   "leptos/ssr",
   "leptos_meta/ssr",
   "leptos-use/ssr",
   "leptos_router/ssr",
   "leptos_i18n_macro/ssr",
-=======
-    "leptos/ssr",
-    "leptos_meta/ssr",
-    "leptos-use/ssr",
-    "leptos_router/ssr",
-    "leptos_i18n_macro/ssr",
     # FIXME:
     "dep:leptos_server",
     "dep:server_fn",
     "dep:server_fn_macro",
->>>>>>> 2c92517f
 ]
 nightly = ["leptos/nightly", "leptos_i18n_macro/nightly"]
 
