--- conflicted
+++ resolved
@@ -12,17 +12,10 @@
 
 [dependencies]
 leptos_i18n_macro = { workspace = true }
-<<<<<<< HEAD
-leptos = { version = "0.7.0-beta" }
+leptos = { workspace = true }
 leptos_meta = { version = "0.7.0-beta" }
 leptos_router = { version = "0.7.0-beta" }
 leptos-use = { version = "0.14.0-beta2", default-features = false, features = [
-=======
-leptos = { workspace = true }
-leptos_meta = "0.6.14"
-leptos_router = "0.6.14"
-leptos-use = { version = "0.13", default-features = false, features = [
->>>>>>> 9e13f379
     "use_locales",
     "use_cookie",
 ] }
