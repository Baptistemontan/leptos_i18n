--- conflicted
+++ resolved
@@ -16,13 +16,8 @@
 leptos_meta = { version = "=0.7.0-rc0" }
 leptos_router = { version = "=0.7.0-rc0" }
 leptos-use = { version = "=0.14.0-gamma1", default-features = false, features = [
-<<<<<<< HEAD
     "use_locales",
     "use_cookie",
-=======
-  "use_locales",
-  "use_cookie",
->>>>>>> a7d8a75a
 ] }
 codee = "0.2"
 # icu = { version = "1.5", features = ["sync"] }
@@ -47,7 +42,7 @@
 
 # FIXME:
 tower = { version = "0.4.13", default-features = false, optional = true, features = [
-  "util",
+    "util",
 ] }
 leptos_server = { version = "=0.7.0-rc0", optional = true }
 server_fn = { version = "=0.7.0-rc0", optional = true }
@@ -56,71 +51,63 @@
 [features]
 default = ["cookie", "json_files", "icu_compiled_data"]
 icu_compiled_data = [
-  "icu_plurals?/compiled_data",
-  "icu_datetime?/compiled_data",
-  "icu_calendar?/compiled_data",
-  "icu_list?/compiled_data",
-  "icu_decimal?/compiled_data",
-  "leptos_i18n_macro/icu_compiled_data",
+    "icu_plurals?/compiled_data",
+    "icu_datetime?/compiled_data",
+    "icu_calendar?/compiled_data",
+    "icu_list?/compiled_data",
+    "icu_decimal?/compiled_data",
+    "leptos_i18n_macro/icu_compiled_data",
 ]
 plurals = ["dep:icu_plurals", "dep:icu_provider", "leptos_i18n_macro/plurals"]
 format_datetime = [
-  "dep:icu_datetime",
-  "dep:icu_calendar",
-  "dep:icu_provider",
-  "leptos_i18n_macro/format_datetime",
+    "dep:icu_datetime",
+    "dep:icu_calendar",
+    "dep:icu_provider",
+    "leptos_i18n_macro/format_datetime",
 ]
 format_list = [
-  "dep:icu_list",
-  "dep:icu_provider",
-  "leptos_i18n_macro/format_list",
+    "dep:icu_list",
+    "dep:icu_provider",
+    "leptos_i18n_macro/format_list",
 ]
 format_nums = [
-  "dep:icu_decimal",
-  "dep:fixed_decimal",
-  "dep:icu_provider",
-  "leptos_i18n_macro/format_nums",
+    "dep:icu_decimal",
+    "dep:fixed_decimal",
+    "dep:icu_provider",
+    "leptos_i18n_macro/format_nums",
 ]
 actix = ["ssr", "leptos-use/actix"]
 axum = ["ssr", "leptos-use/axum", "dep:tower"]
 hydrate = [
-  "leptos/hydrate",
-  "leptos_i18n_macro/hydrate",
-  "dep:js-sys",
-  "dep:serde-wasm-bindgen",
+    "leptos/hydrate",
+    "leptos_i18n_macro/hydrate",
+    "dep:js-sys",
+    "dep:serde-wasm-bindgen",
 ]
 csr = ["leptos/csr", "leptos_i18n_macro/csr"]
-cookie = []
-experimental-islands = [
-  "leptos/experimental-islands",
-  "leptos_i18n_macro/experimental-islands",
-]
 ssr = [
-<<<<<<< HEAD
     "leptos/ssr",
     "leptos_meta/ssr",
     "leptos-use/ssr",
     "leptos_router/ssr",
     "leptos_i18n_macro/ssr",
-=======
-  "leptos/ssr",
-  "leptos_meta/ssr",
-  "leptos-use/ssr",
-  "leptos_router/ssr",
-  "leptos_i18n_macro/ssr",
->>>>>>> a7d8a75a
     # FIXME:
     "dep:leptos_server",
     "dep:server_fn",
     "dep:server_fn_macro",
 ]
+cookie = []
+experimental-islands = [
+    "leptos/experimental-islands",
+    "leptos_i18n_macro/experimental-islands",
+]
 nightly = ["leptos/nightly", "leptos_i18n_macro/nightly"]
 
 dynamic_load = [
-  "leptos_i18n_macro/dynamic_load",
-  "dep:async-once-cell",
-  "dep:futures",
-  "dep:noop-waker",
+    "leptos_i18n_macro/dynamic_load",
+    "dep:async-once-cell",
+    "dep:futures",
+    "dep:noop-waker",
 ]
 
 
@@ -136,61 +123,61 @@
 
 [package.metadata.cargo-all-features]
 denylist = [
-  # Always exclude:
-  "ssr",         # Should always be enabled via a server integration rather than directly
-  "yaml_files",  # See leptos_i18n_macro manifest to see why "yaml_files" and other formats are in deny list and JSON is always included
-  "json5_files",
-  "nightly",     # Requires a nightly toolchain
+    # Always exclude:
+    "ssr",         # Should always be enabled via a server integration rather than directly
+    "yaml_files",  # See leptos_i18n_macro manifest to see why "yaml_files" and other formats are in deny list and JSON is always included
+    "json5_files",
+    "nightly",     # Requires a nightly toolchain
 
-  # Only passed through to `leptos_i18n_macros`, exclude to save time:
-  "serde",
-  "suppress_key_warnings",
-  "track_locale_files",
-  "show_keys_only",
+    # Only passed through to `leptos_i18n_macros`, exclude to save time:
+    "serde",
+    "suppress_key_warnings",
+    "track_locale_files",
+    "show_keys_only",
 ]
 skip_feature_sets = [
-  # Axum and Actix features are incompatible with each other
-  [
-    "axum",
-    "actix",
-  ],
+    # Axum and Actix features are incompatible with each other
+    [
+        "axum",
+        "actix",
+    ],
 
-  # Only one of `hydrate`, (`axum`, `actix`), `csr` should be enabled in a single crate, exclude to save time:
-  [
-    "actix",
-    "hydrate",
-  ],
-  [
-    "axum",
-    "hydrate",
-  ],
-  [
-    "axum",
-    "actix",
-  ],
-  [
-    "actix",
-    "csr",
-  ],
-  [
-    "axum",
-    "csr",
-  ],
-  [
-    "hydrate",
-    "csr",
-  ],
-  [
-    "dynamic_load",
-    "csr",
-  ],
+    # Only one of `hydrate`, (`axum`, `actix`), `csr` should be enabled in a single crate, exclude to save time:
+    [
+        "actix",
+        "hydrate",
+    ],
+    [
+        "axum",
+        "hydrate",
+    ],
+    [
+        "axum",
+        "actix",
+    ],
+    [
+        "actix",
+        "csr",
+    ],
+    [
+        "axum",
+        "csr",
+    ],
+    [
+        "hydrate",
+        "csr",
+    ],
+    [
+        "dynamic_load",
+        "csr",
+    ],
 ]
 # see leptos_i18n_macro manifest to see why "yaml_files" and other formats are in deny list and JSON is always included
 always_include_features = [
-  "json_files",
-  "icu_compiled_data",
-  "plurals",
-  "format_datetime",
-  "format_list",
-  "format_nums",
+    "json_files",
+    "icu_compiled_data",
+    "plurals",
+    "format_datetime",
+    "format_list",
+    "format_nums",
 ]