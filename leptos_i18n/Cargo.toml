--- conflicted
+++ resolved
@@ -11,14 +11,14 @@
 # See more keys and their definitions at https://doc.rust-lang.org/cargo/reference/manifest.html
 
 [dependencies]
+leptos-use = { version = "0.14.0-rc1", default-features = false, features = [
+    "use_locales",
+    "use_cookie",
+] }
 leptos_i18n_macro = { workspace = true }
 leptos = { workspace = true }
 leptos_meta = { version = "0.7.0-rc1" }
 leptos_router = { version = "0.7.0-rc1" }
-leptos-use = { version = "0.14.0-rc1", default-features = false, features = [
-    "use_locales",
-    "use_cookie",
-] }
 codee = "0.2"
 # icu = { version = "1.5", features = ["sync"] }
 icu_locid = { version = "1.5" }
@@ -41,14 +41,8 @@
 default-struct-builder = "0.5"
 
 [features]
-ssr = [
-    "leptos/ssr",
-    "leptos_meta/ssr",
-    "leptos-use/ssr",
-    "leptos_router/ssr",
-    "leptos_i18n_macro/ssr",
-]
 default = ["cookie", "json_files", "icu_compiled_data"]
+cookie = []
 icu_compiled_data = [
     "icu_plurals?/compiled_data",
     "icu_datetime?/compiled_data",
@@ -84,21 +78,13 @@
     "dep:serde-wasm-bindgen",
 ]
 csr = ["leptos/csr", "leptos_i18n_macro/csr"]
-<<<<<<< HEAD
-cookie = []
-experimental-islands = [
-    "leptos/experimental-islands",
-    "leptos_i18n_macro/experimental-islands",
-=======
 ssr = [
-  "leptos/ssr",
-  "leptos_meta/ssr",
-  "leptos-use/ssr",
-  "leptos_router/ssr",
-  "leptos_i18n_macro/ssr",
->>>>>>> d2c231da
+    "leptos/ssr",
+    "leptos_meta/ssr",
+    "leptos-use/ssr",
+    "leptos_router/ssr",
+    "leptos_i18n_macro/ssr",
 ]
-cookie = []
 experimental-islands = [
     "leptos/experimental-islands",
     "leptos_i18n_macro/experimental-islands",
