--- conflicted
+++ resolved
@@ -26,15 +26,12 @@
 writeable = "0.5"
 serde = "1.0"
 wasm-bindgen = "0.2.93"
-<<<<<<< HEAD
 async-once-cell = { version = "0.5.3", optional = true }
 js-sys = { version = "0.3.70", optional = true }
 serde-wasm-bindgen = { version = "0.6.5", optional = true }
 futures = { version = "0.3.30", optional = true }
 noop-waker = { version = "0.1.0", optional = true }
-=======
 default-struct-builder = "0.5"
->>>>>>> 93e67887
 
 tower = { version = "0.4.13", default-features = false, optional = true, features = [
     "util",
