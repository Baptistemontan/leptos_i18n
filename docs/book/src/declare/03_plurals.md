--- conflicted
+++ resolved
@@ -82,10 +82,7 @@
 
 ## How to know which to use:
 
-<<<<<<< HEAD
 There are resources online to help you find what you should use, my personal favorite is the [unicode CLDR Charts](https://www.unicode.org/cldr/charts/44/supplemental/language_plural_rules.html).
-=======
-There are ressources online to help you find what you should use, my personnal favorite is the [unicode CLDR Charts](https://www.unicode.org/cldr/charts/44/supplemental/language_plural_rules.html).
 
 ## What if I need multiple counts ?
 
@@ -97,5 +94,4 @@
 }
 ```
 
-There isn't a way to represent this in a single key, You will need `Foreign keys` that you can read about in a future chapter.
->>>>>>> ee0386fa
+There isn't a way to represent this in a single key, you will need `Foreign keys` that you can read about in a next chapter.