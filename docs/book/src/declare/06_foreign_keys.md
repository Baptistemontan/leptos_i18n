--- conflicted
+++ resolved
@@ -13,11 +13,7 @@
 
 You can point to any key other than ranges and keys containing subkeys.
 
-<<<<<<< HEAD
-To point to subkeys you give the path by separating the key by `.`: `{{ @key.subkey.subsubkey }}`.
-=======
-To point to subkeys you give the path by separating the the key by `.`: `$t(key.subkey.subsubkey)`.
->>>>>>> ee0386fa
+To point to subkeys you give the path by separating the key by `.`: `$t(key.subkey.subsubkey)`.
 
 When using namespaces you _must_ specify the namespace of the key you are looking for, using `:`: `$t(namespace:key)`.
 
