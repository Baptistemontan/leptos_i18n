--- conflicted
+++ resolved
@@ -10,8 +10,4 @@
 # See more keys and their definitions at https://doc.rust-lang.org/cargo/reference/manifest.html
 
 [dependencies]
-<<<<<<< HEAD
-leptos = { version = "0.7.0-beta" }
-=======
-leptos = { workspace = true }
->>>>>>> 9e13f379
+leptos = { workspace = true }