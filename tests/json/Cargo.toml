[package]
name = "json"
version = "0.1.0"
edition = "2021"

[lib]
crate-type = ["cdylib", "rlib"]

# See more keys and their definitions at https://doc.rust-lang.org/cargo/reference/manifest.html

[dependencies]
<<<<<<< HEAD
leptos = { version = "0.7.0-beta", features = ["ssr"] }
common = { path = "../common" }
leptos_i18n = { path = "../../leptos_i18n", features = [
    "interpolate_display",
    "track_locale_files",
] }
=======
leptos = { workspace = true, features = ["ssr"] }
tests_common = { workspace = true }

[dependencies.leptos_i18n]
workspace = true
features = ["interpolate_display", "track_locale_files"]
>>>>>>> 9e13f379


[package.metadata.leptos-i18n]
default = "en"
locales = ["en", "fr"]<|MERGE_RESOLUTION|>--- conflicted
+++ resolved
@@ -9,21 +9,12 @@
 # See more keys and their definitions at https://doc.rust-lang.org/cargo/reference/manifest.html
 
 [dependencies]
-<<<<<<< HEAD
-leptos = { version = "0.7.0-beta", features = ["ssr"] }
-common = { path = "../common" }
-leptos_i18n = { path = "../../leptos_i18n", features = [
-    "interpolate_display",
-    "track_locale_files",
-] }
-=======
 leptos = { workspace = true, features = ["ssr"] }
 tests_common = { workspace = true }
 
 [dependencies.leptos_i18n]
 workspace = true
 features = ["interpolate_display", "track_locale_files"]
->>>>>>> 9e13f379
 
 
 [package.metadata.leptos-i18n]
