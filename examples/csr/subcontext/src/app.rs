--- conflicted
+++ resolved
@@ -1,11 +1,6 @@
 use crate::i18n::*;
-<<<<<<< HEAD
 use leptos::prelude::*;
-use leptos_i18n::context::{I18nSubContextProvider, I18nSubContextProviderWithRoot};
-=======
-use leptos::*;
-use leptos_i18n::context::{I18nSubContextProvider, init_i18n_subcontext};
->>>>>>> d49e0083
+use leptos_i18n::context::{init_i18n_subcontext, I18nSubContextProvider};
 use leptos_i18n::I18nContext;
 use leptos_i18n::Locale as _;
 
@@ -29,12 +24,8 @@
 fn Opposite() -> impl IntoView {
     let i18n = use_i18n();
 
-<<<<<<< HEAD
     let sub_context_locale = Signal::derive(move || neg_locale(i18n.get_locale()));
-=======
-    let sub_context_locale = move || neg_locale(i18n.get_locale());
 
->>>>>>> d49e0083
     view! {
         <h2>{t!(i18n, examples.opposite)}</h2>
         <I18nSubContextProvider<Locale, _>
@@ -76,40 +67,6 @@
 #[allow(non_snake_case)]
 fn LangAttr() -> impl IntoView {
     let i18n = use_i18n();
-
-<<<<<<< HEAD
-    let div_ref = NodeRef::new();
-
-    view! {
-        <h2>{t!(i18n, examples.lang_attr)}</h2>
-        <div node_ref=div_ref>
-            <I18nSubContextProviderWithRoot<Locale, _, _> root_element=div_ref>
-                <Counter />
-            </I18nSubContextProviderWithRoot<Locale, _, _>>
-        </div>
-    }
-}
-
-#[component]
-#[allow(non_snake_case)]
-fn All() -> impl IntoView {
-    let i18n = use_i18n();
-
-    let div_ref = NodeRef::new();
-
-    let sub_context_locale = Signal::derive(move || neg_locale(i18n.get_locale()));
-
-    view! {
-        <h2>{t!(i18n, examples.lang_attr)}</h2>
-        <div node_ref=div_ref >
-            <I18nSubContextProviderWithRoot<Locale, _, _>
-                root_element=div_ref
-                initial_locale=sub_context_locale
-                cookie_name="all_example_locale"
-            >
-                <Counter />
-            </I18nSubContextProviderWithRoot<Locale, _, _>>
-=======
     let i18n_sub = init_i18n_subcontext::<Locale>(None);
     view! {
         <h2>{t!(i18n, examples.lang_attr)}</h2>
@@ -117,7 +74,6 @@
             <Provider value=i18n_sub>
                 <Counter />
             </Provider>
->>>>>>> d49e0083
         </div>
     }
 }
