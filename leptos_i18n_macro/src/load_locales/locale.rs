--- conflicted
+++ resolved
@@ -55,16 +55,8 @@
             let file_path: &Path = key.name.as_ref();
             locales_dir_path.push(&locale.name);
             locales_dir_path.push(file_path);
-<<<<<<< HEAD
             locales_dir_path.set_extension(FILE_FORMAT);
-            locales.push(Rc::new(RefCell::new(Locale::new(
-                locales_dir_path,
-                locale,
-            )?)));
-=======
-            locales_dir_path.set_extension("json");
             locales.push(Rc::new(Locale::new(locales_dir_path, locale)?));
->>>>>>> 4df7c892
             locales_dir_path.pop();
             locales_dir_path.pop();
         }
@@ -90,16 +82,8 @@
             let mut locales = Vec::with_capacity(locale_keys.len());
             for locale in locale_keys.iter().cloned() {
                 manifest_dir_path.push(&locale.name);
-<<<<<<< HEAD
                 manifest_dir_path.set_extension(FILE_FORMAT);
-                locales.push(Rc::new(RefCell::new(Locale::new(
-                    manifest_dir_path,
-                    locale,
-                )?)));
-=======
-                manifest_dir_path.set_extension("json");
                 locales.push(Rc::new(Locale::new(manifest_dir_path, locale)?));
->>>>>>> 4df7c892
                 manifest_dir_path.pop();
             }
             Ok(LocalesOrNamespaces::Locales(locales))
@@ -154,22 +138,13 @@
                 })
             }
         };
-
-<<<<<<< HEAD
-        Self::de(locale_file, path, LocaleSeed(locale))
-=======
-        let mut deserializer = serde_json::Deserializer::from_reader(locale_file);
-
+      
         let seed = LocaleSeed {
             name: Rc::clone(&locale),
             top_locale_name: locale,
         };
-        seed.deserialize(&mut deserializer)
-            .map_err(|err| Error::LocaleFileDeser {
-                path: std::mem::take(path),
-                err,
-            })
->>>>>>> 4df7c892
+
+        Self::de(locale_file, path, seed)
     }
 
     pub fn to_builder_keys(&self) -> BuildersKeysInner {
