use std::collections::HashSet;

use proc_macro2::{Span, TokenStream};
use quote::quote;

use super::{key::Key, locale::Locale, parsed_value::InterpolateKey};

#[cfg(feature = "debug_interpolations")]
const MAX_KEY_GENERATE_BUILD_DEBUG: usize = 4;

pub struct Interpolation {
    pub ident: syn::Ident,
    pub default_generic_ident: TokenStream,
    pub imp: TokenStream,
}

struct Field<'a> {
    generic: syn::Ident,
    name: String,
    kind: &'a InterpolateKey<'a>,
    #[cfg(feature = "debug_interpolations")]
    real_name: &'a str,
}

impl Interpolation {
    pub fn new(key: &Key, keys_set: &HashSet<InterpolateKey>, locales: &[Locale]) -> Self {
        let ident = syn::Ident::new(&format!("{}_builder", key.name), Span::call_site());

        let locale_field = Key::new("__locale", super::key::KeyKind::LocaleName).unwrap();

        let fields = keys_set
            .iter()
            .map(|kind| {
                #[cfg(feature = "debug_interpolations")]
                let real_name = kind.get_real_name();
                let key = kind
                    .as_key()
                    .map(|key| key.name.as_str())
                    .unwrap_or("var_count");
                let name = format!("__{}", key);
                let generic = syn::Ident::new(&name, Span::call_site());
                Field {
                    generic,
                    name,
                    kind,
                    #[cfg(feature = "debug_interpolations")]
                    real_name,
                }
            })
            .collect::<Vec<_>>();

        let type_def = Self::create_type(&ident, &fields);
        let builder_impl = Self::builder_impl(&ident, &locale_field, &fields);
        let into_view_impl = Self::into_view_impl(key, &ident, &locale_field, &fields, locales);
        let new_impl = Self::new_impl(&ident, &locale_field, &fields);
        let default_generics = fields
            .iter()
            .map(|_| quote!(builders::EmptyInterpolateValue));
        let default_generic_ident = quote!(#ident<#(#default_generics,)*>);

        let imp = quote! {
            #type_def

            #new_impl

            #into_view_impl

            #builder_impl
        };

        Self {
            imp,
            ident,
            default_generic_ident,
        }
    }

    fn new_impl(ident: &syn::Ident, locale_field: &Key, fields: &[Field]) -> TokenStream {
        let generics = fields.iter().map(|_| quote!(EmptyInterpolateValue));

        let fields = fields.iter().map(|field| {
            let field_key = field.kind;
            quote!(#field_key: EmptyInterpolateValue)
        });

        quote! {
            impl #ident<#(#generics,)*> {
                pub const fn new(#locale_field: LocaleEnum) -> Self {
                    Self {
                        #(#fields,)*
                        #locale_field
                    }
                }
            }
        }
    }

    fn split_at<T>(slice: &[T], i: usize) -> (&[T], &T, &[T]) {
        let (left, rest) = slice.split_at(i);
        let (mid, right) = rest.split_first().unwrap();
        (left, mid, right)
    }
    fn genenerate_set_fns(ident: &syn::Ident, locale_field: &Key, fields: &[Field]) -> TokenStream {
        (0..fields.len())
            .map(|i| Self::split_at(fields, i))
            .map(|(left_fields, field, right_fields)| {
                Self::create_field_set_fn(ident, locale_field, left_fields, right_fields, field)
            })
            .collect()
    }

    #[cfg(feature = "debug_interpolations")]
    fn generate_build_fns(ident: &syn::Ident, fields: &[Field]) -> Option<TokenStream> {
        if fields.len() > MAX_KEY_GENERATE_BUILD_DEBUG {
            return None;
        }
        let failing_builds = Self::generate_all_failing_build_fn(ident, fields);

        let left_generics = fields.iter().map(|field| {
            let ident = &field.generic;
            let generic = field.kind.get_generic();
            quote!(#ident: #generic)
        });

        let right_generics = fields.iter().map(|field| {
            let ident = &field.generic;
            quote!(#ident)
        });

        Some(quote! {
            #(#failing_builds)*

            #[allow(non_camel_case_types)]
            impl<#(#left_generics,)*> #ident<#(#right_generics,)*> {
                pub fn build(self) -> Self {
                    self
                }
            }
        })
    }
    // #[cfg(not(feature = "debug_interpolations"))]
    fn generate_default_build_fns(ident: &syn::Ident, fields: &[Field]) -> TokenStream {
        let left_generics = fields.iter().map(|field| {
            let ident = &field.generic;
            quote!(#ident)
        });

        let right_generics = left_generics.clone();

        quote! {

            #[allow(non_camel_case_types)]
            impl<#(#left_generics,)*> #ident<#(#right_generics,)*> {
                #[inline]
                pub fn build(self) -> Self {
                    self
                }
            }
        }
    }

    fn builder_impl(ident: &syn::Ident, locale_field: &Key, fields: &[Field]) -> TokenStream {
        let set_fns = Self::genenerate_set_fns(ident, locale_field, fields);

        #[cfg(not(feature = "debug_interpolations"))]
        let build_fns = Self::generate_default_build_fns(ident, fields);
        #[cfg(feature = "debug_interpolations")]
        let build_fns = Self::generate_build_fns(ident, fields)
            .unwrap_or_else(|| Self::generate_default_build_fns(ident, fields));

        quote! {
            #set_fns
            #build_fns
        }
    }

    fn create_type(ident: &syn::Ident, fields: &[Field]) -> TokenStream {
        let generics = fields.iter().map(|field| &field.generic);
        let fields = fields.iter().map(|field| {
            let key = field.kind;
            let generic = &field.generic;
            quote!(#key: #generic)
        });

        quote! {
            #[allow(non_camel_case_types)]
            #[derive(Debug, Clone, Copy, Hash, PartialEq, Eq)]
            pub struct #ident<#(#generics,)*> {
                __locale: LocaleEnum,
                #(#fields,)*
            }
        }
    }

    fn generate_generics<'a, F: 'a, T: Clone + 'a>(
        left_fields: &'a [Field],
        field_generic: Option<T>,
        right_fields: &'a [Field],
        other_field_map_fn: F,
    ) -> impl Iterator<Item = T> + 'a + Clone
    where
        F: FnMut(&'a Field) -> T + Copy,
    {
        left_fields
            .iter()
            .map(other_field_map_fn)
            .chain(field_generic)
            .chain(right_fields.iter().map(other_field_map_fn))
    }

    #[cfg(feature = "debug_interpolations")]
    fn generate_all_failing_build_fn<'a>(
        ident: &'a syn::Ident,
        fields: &'a [Field],
    ) -> impl Iterator<Item = TokenStream> + 'a {
        let max = 1u64 << fields.len();
        (0..max - 1).map(|states| {
            let fields_iter = fields.iter().enumerate().map(|(i, field)| {
                let state = (states >> i & 1) == 1;
                (state, field)
            });
            Self::generate_failing_build_fn(ident, fields_iter)
        })
    }

    #[cfg(feature = "debug_interpolations")]
    fn generate_failing_build_fn<'a, I>(self_ident: &syn::Ident, fields: I) -> TokenStream
    where
        I: Iterator<Item = (bool, &'a Field<'a>)> + Clone,
    {
        use std::borrow::Cow;

        let right_generics = fields.clone().map(|(set, field)| {
            if set {
                quote::ToTokens::to_token_stream(&field.generic)
            } else {
                quote!(EmptyInterpolateValue)
            }
        });
        let left_generics = fields.clone().filter(|(set, _)| *set).map(|(_, field)| {
            let ident = &field.generic;
            let generic_bound = field.kind.get_generic();
            quote!(#ident: #generic_bound)
        });

        let missing_fields = fields
            .filter_map(|(set, field)| (!set).then_some(field))
            .map(|field| match field.kind {
                InterpolateKey::Count(_) | InterpolateKey::Variable(_) => field.real_name.into(),
                InterpolateKey::Component(_) => format!("<{}>", field.real_name).into(),
            })
            .collect::<Vec<Cow<_>>>();

        let error_message = format!("\nMissing interpolations keys: {:?}", missing_fields);

        quote! {
            impl<#(#left_generics,)*> #self_ident<#(#right_generics,)*> {
                #[deprecated(note = #error_message)]
                pub fn build(self) {
                    { panic!(#error_message) }
                }
            }
        }
    }

    fn create_field_set_fn(
        ident: &syn::Ident,
        locale_field: &Key,
        left_fields: &[Field],
        right_fields: &[Field],
        field: &Field,
    ) -> TokenStream {
        let quoted_gen = |field: &Field| {
            let generic = &field.generic;
            quote!(#generic)
        };
        let output_field_generic = field.kind.get_generic();
        let output_generics = Self::generate_generics(
            left_fields,
            Some(quote!(impl #output_field_generic)),
            right_fields,
            quoted_gen,
        );
        let other_fields = Self::generate_generics(left_fields, None, right_fields, |field| {
            if let Some(key) = field.kind.as_key() {
                quote!(#key)
            } else {
                quote!(var_count)
            }
        })
        .chain(Some(quote!(#locale_field)));

        let kind = field.kind;

        let destructure = {
            let other_fields = other_fields.clone();
            quote!(let Self { #(#other_fields,)* .. } = self;)
        };
        let restructure = quote!(#ident { #(#other_fields,)* #kind });

        let set_function = match kind {
            InterpolateKey::Variable(key) => {
                quote! {
                    #[inline]
                    pub fn #key<__T>(self, #key: __T) -> #ident<#(#output_generics,)*>
                        where __T: leptos::IntoView + core::clone::Clone + 'static
                    {
                        #destructure
                        #restructure
                    }
                }
            }
            InterpolateKey::Component(key) => {
                quote! {
                    #[inline]
                    pub fn #key<__O, __T>(self, #key: __T) -> #ident<#(#output_generics,)*>
                    where
                        __O: leptos::IntoView,
<<<<<<< HEAD
                        __T: Fn(leptos::Scope, leptos::ChildrenFn) -> __O + core::clone::Clone + 'static
                    {
                        #destructure
                        let #key = move |cx, children| leptos::IntoView::into_view(#key(cx, children), cx);
=======
                        __T: Fn(leptos::ChildrenFn) -> __O + core::clone::Clone + 'static
                    {
                        #destructure
                        let #key = move | children| leptos::IntoView::into_view(#key( children));
>>>>>>> 099651fe
                        #restructure
                    }
                }
            }
            InterpolateKey::Count(plural_type) => {
                quote! {
                    #[inline]
                    pub fn var_count<__T, __N>(self, var_count: __T) -> #ident<#(#output_generics,)*>
                        where __T: Fn() -> __N + core::clone::Clone + 'static,
                              __N: core::convert::Into<#plural_type>
                    {
                        #destructure
                        let var_count = move || core::convert::Into::into(var_count());
                        #restructure
                    }
                }
            }
        };

        if cfg!(feature = "debug_interpolations") {
            let left_generics_empty =
                Self::generate_generics(left_fields, None, right_fields, |field| &field.generic);
            let left_generics_already_set = Self::generate_generics(
                left_fields,
                Some({
                    let field_gen = &field.generic;
                    quote!(#field_gen: #output_field_generic)
                }),
                right_fields,
                quoted_gen,
            );
            let right_generics_empty = Self::generate_generics(
                left_fields,
                Some(quote!(EmptyInterpolateValue)),
                right_fields,
                quoted_gen,
            );
            let right_generics_already_set =
                Self::generate_generics(left_fields, Some(&field.generic), right_fields, |field| {
                    &field.generic
                });

            let compile_warning = match field.kind {
                InterpolateKey::Count(_) => "variable `count` is already set".to_string(),
                InterpolateKey::Variable(_) => format!("variable `{}` is already set", field.name),
                InterpolateKey::Component(_) => {
                    format!("component `{}` is already set", field.name)
                }
            };

            quote! {
                #[allow(non_camel_case_types)]
                impl<#(#left_generics_empty,)*> #ident<#(#right_generics_empty,)*> {
                    #set_function
                }
                #[allow(non_camel_case_types)]
                impl<#(#left_generics_already_set,)*> #ident<#(#right_generics_already_set,)*> {
                    #[deprecated(note = #compile_warning)]
                    #set_function
                }
            }
        } else {
            let left_generics =
                Self::generate_generics(left_fields, Some(&field.generic), right_fields, |field| {
                    &field.generic
                });
            let right_generics = left_generics.clone();

            quote! {
                #[allow(non_camel_case_types)]
                impl<#(#left_generics,)*> #ident<#(#right_generics,)*> {
                    #set_function
                }
            }
        }
    }

    fn into_view_impl(
        key: &Key,
        ident: &syn::Ident,
        locale_field: &Key,
        fields: &[Field],
        locales: &[Locale],
    ) -> TokenStream {
        let left_generics = fields.iter().map(|field| {
            let ident = &field.generic;
            let generic = field.kind.get_generic();
            quote!(#ident: #generic)
        });

        let right_generics = fields.iter().map(|field| {
            let ident = &field.generic;
            quote!(#ident)
        });

        let fields_key = fields.iter().map(|f| f.kind);

        let destructure = quote!(let Self { #(#fields_key,)* #locale_field } = self;);

        let locales_impls = Self::create_locale_impl(key, locales);

        quote! {
            #[allow(non_camel_case_types)]
            impl<#(#left_generics,)*> leptos::IntoView for #ident<#(#right_generics,)*> {
                fn into_view(self) -> leptos::View {
                    #destructure
                    match #locale_field {
                        #(
                            #locales_impls,
                        )*
                    }
                }
            }
        }
    }

    fn create_locale_impl<'a>(
        key: &'a Key,
        locales: &'a [Locale],
    ) -> impl Iterator<Item = TokenStream> + 'a {
        locales.iter().filter_map(|locale| {
            let locale_key = &locale.name;
            let value = locale.keys.get(key)?;

            Some(quote! {
                LocaleEnum::#locale_key => {
                    #value
                }

            })
        })
    }
}

pub fn create_empty_type() -> TokenStream {
    quote! {
        #[derive(Debug, Clone, Copy, Hash, PartialEq, Eq)]
        pub struct EmptyInterpolateValue;
    }
}<|MERGE_RESOLUTION|>--- conflicted
+++ resolved
@@ -316,17 +316,10 @@
                     pub fn #key<__O, __T>(self, #key: __T) -> #ident<#(#output_generics,)*>
                     where
                         __O: leptos::IntoView,
-<<<<<<< HEAD
-                        __T: Fn(leptos::Scope, leptos::ChildrenFn) -> __O + core::clone::Clone + 'static
-                    {
-                        #destructure
-                        let #key = move |cx, children| leptos::IntoView::into_view(#key(cx, children), cx);
-=======
                         __T: Fn(leptos::ChildrenFn) -> __O + core::clone::Clone + 'static
                     {
                         #destructure
-                        let #key = move | children| leptos::IntoView::into_view(#key( children));
->>>>>>> 099651fe
+                        let #key = move |children| leptos::IntoView::into_view(#key(children));
                         #restructure
                     }
                 }
