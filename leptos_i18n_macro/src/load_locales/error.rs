--- conflicted
+++ resolved
@@ -102,16 +102,16 @@
     RangeAndPluralsMix {
         key_path: KeyPath,
     },
-<<<<<<< HEAD
     PluralsAtNormalKey {
-=======
+        locale: Rc<Key>,
+        key_path: KeyPath,
+    },
     DisabledFormatter {
         locale: Rc<Key>,
         key_path: KeyPath,
         formatter: crate::utils::formatter::Formatter,
     },
     DisabledPlurals {
->>>>>>> 5c4b1e1c
         locale: Rc<Key>,
         key_path: KeyPath,
     },
@@ -202,12 +202,9 @@
             Error::CountArgOutsideRange { locale, key_path, foreign_key, err } => write!(f, "Invalid arg \"count\" in locale {:?} at key \"{}\" to foreign key \"{}\": argument \"count\" is outside range: {}", locale, key_path, foreign_key, err),
             Error::UnexpectedToken { locale, key_path, message } => write!(f, "Unexpected error occured while parsing key \"{}\" in locale {:?}: {}", key_path, locale, message),
             Error::RangeAndPluralsMix { key_path } => write!(f, "mixing plurals and ranges are not supported yet, for key \"{}\"", key_path),
-<<<<<<< HEAD
             Error::PluralsAtNormalKey { key_path, locale } => write!(f, "In locale {:?} at key \"{}\", Found plurals but a key of that name is already present.", locale, key_path),
-=======
             Error::DisabledFormatter { locale, key_path, formatter } => write!(f, "{}, at key \"{}\" in locale {:?}", formatter.err_message(), key_path, locale),
             Error::DisabledPlurals { locale, key_path } => write!(f, "Plurals are not enabled, enable the \"plurals\" feature to use them, at key \"{}\" in locale {:?}", key_path, locale),
->>>>>>> 5c4b1e1c
         }
     }
 }
