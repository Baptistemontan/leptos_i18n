--- conflicted
+++ resolved
@@ -228,11 +228,7 @@
                 quote!(Fn() -> #plural_type + core::clone::Clone + 'static)
             }
             InterpolateKey::Component(_) => quote!(
-<<<<<<< HEAD
-                Fn(leptos::Scope, leptos::ChildrenFn) -> leptos::View
-=======
                 Fn(leptos::ChildrenFn) -> leptos::View
->>>>>>> 099651fe
                     + core::clone::Clone
                     + 'static
             ),
