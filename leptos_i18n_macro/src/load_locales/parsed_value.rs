use std::{
    cell::RefCell,
    collections::{HashMap, HashSet},
    rc::Rc,
};

use crate::utils::formatter::Formatter;
use proc_macro2::TokenStream;
use quote::{quote, ToTokens};
use serde::{
    de::{value::MapAccessDeserializer, DeserializeSeed, Visitor},
    Deserialize,
};
use std::fmt::Display;

use super::{
    error::{Error, Result},
    interpolate::CACHED_LOCALE_FIELD_KEY,
    locale::{LiteralType, Locale, LocaleSeed, LocaleValue, LocalesOrNamespaces},
    plurals::Plurals,
    ranges::{RangeType, Ranges},
};

use crate::utils::key::{Key, KeyPath};

thread_local! {
    pub static FOREIGN_KEYS: RefCell<HashSet<(Rc<Key>, KeyPath)>> = RefCell::new(HashSet::new());
}

macro_rules! nested_result_try {
    ($value:expr) => {
        match $value {
            Ok(v) => v,
            Err(err) => return Some(Err(err)),
        }
    };
}

#[derive(Debug, Clone, PartialEq)]
pub enum ForeignKey {
    NotSet(KeyPath, HashMap<String, ParsedValue>),
    Set(Box<ParsedValue>),
}

#[derive(Debug, Clone, PartialEq)]
pub enum Literal {
    String(String),
    Signed(i64),
    Unsigned(u64),
    Float(f64),
    Bool(bool),
}

impl Literal {
    pub fn is_string(&self) -> Option<&str> {
        match self {
            Literal::String(s) => Some(s),
            _ => None,
        }
    }

    pub fn join(&mut self, other: &Self) {
        match self {
            Literal::String(s) => s.push_str(&other.to_string()),
            Literal::Signed(v) => {
                let s = format!("{}{}", v, other);
                *self = Literal::String(s);
            }
            Literal::Unsigned(v) => {
                let s = format!("{}{}", v, other);
                *self = Literal::String(s);
            }
            Literal::Float(v) => {
                let s = format!("{}{}", v, other);
                *self = Literal::String(s);
            }
            Literal::Bool(v) => {
                let s = format!("{}{}", v, other);
                *self = Literal::String(s);
            }
        }
    }

    pub fn get_type(&self) -> LiteralType {
        match self {
            Literal::String(_) => LiteralType::String,
            Literal::Signed(_) => LiteralType::Signed,
            Literal::Unsigned(_) => LiteralType::Unsigned,
            Literal::Float(_) => LiteralType::Float,
            Literal::Bool(_) => LiteralType::Bool,
        }
    }
}

impl ToTokens for Literal {
    fn to_tokens(&self, tokens: &mut TokenStream) {
        match self {
            Literal::String(v) => ToTokens::to_tokens(v, tokens),
            Literal::Signed(v) => ToTokens::to_tokens(v, tokens),
            Literal::Unsigned(v) => ToTokens::to_tokens(v, tokens),
            Literal::Float(v) => ToTokens::to_tokens(v, tokens),
            Literal::Bool(v) => ToTokens::to_tokens(v, tokens),
        }
    }
}

impl Display for Literal {
    fn fmt(&self, f: &mut std::fmt::Formatter<'_>) -> std::fmt::Result {
        match self {
            Literal::String(v) => Display::fmt(v, f),
            Literal::Signed(v) => Display::fmt(v, f),
            Literal::Unsigned(v) => Display::fmt(v, f),
            Literal::Float(v) => Display::fmt(v, f),
            Literal::Bool(v) => Display::fmt(v, f),
        }
    }
}

#[derive(Debug, Clone, Default, PartialEq)]
pub enum ParsedValue {
    #[default]
    Default,
    ForeignKey(RefCell<ForeignKey>),
    Ranges(Ranges),
    Literal(Literal),
    Variable {
        key: Rc<Key>,
        formatter: Formatter,
    },
    Component {
        key: Rc<Key>,
        inner: Box<Self>,
    },
    Bloc(Vec<Self>),
    Subkeys(Option<Locale>),
    Plurals(Plurals),
}

#[derive(Debug, Clone, Copy, PartialEq, Eq)]
pub enum RangeOrPlural {
    Range(RangeType),
    Plural,
}

impl RangeOrPlural {
    pub fn to_bound(self) -> TokenStream {
        match self {
            RangeOrPlural::Range(range_type) => {
                quote!(l_i18n_crate::__private::InterpolateRangeCount<#range_type>)
            }
            RangeOrPlural::Plural => {
                quote!(l_i18n_crate::__private::InterpolatePluralCount)
            }
        }
    }
}

#[derive(Debug, Default)]
pub struct VarInfo {
    pub formatters: HashSet<Formatter>,
    pub range_count: Option<RangeOrPlural>,
}

#[derive(Debug, Default)]
pub struct InterpolationKeys {
    components: HashSet<Rc<Key>>,
    variables: HashMap<Rc<Key>, VarInfo>,
}

#[derive(Debug)]
pub enum InterpolOrLit {
    Interpol(InterpolationKeys),
    Lit(LiteralType),
}

impl InterpolOrLit {
    pub fn get_interpol_keys_mut(&mut self) -> &mut InterpolationKeys {
        match self {
            InterpolOrLit::Interpol(keys) => keys,
            InterpolOrLit::Lit(_) => {
                *self = InterpolOrLit::Interpol(InterpolationKeys::default());
                self.get_interpol_keys_mut()
            }
        }
    }

    pub fn is_interpol(&self) -> Option<&InterpolationKeys> {
        match self {
            InterpolOrLit::Interpol(keys) => Some(keys),
            InterpolOrLit::Lit(_) => None,
        }
    }
}

impl InterpolationKeys {
    pub fn push_var(&mut self, key: Rc<Key>, formatter: Formatter) {
        let var_infos = self.variables.entry(key).or_default();
        var_infos.formatters.insert(formatter);
    }

    pub fn push_comp(&mut self, key: Rc<Key>) {
        self.components.insert(key);
    }

    pub fn push_count(
        &mut self,
        key_path: &mut KeyPath,
        ty: RangeOrPlural,
        count_key: Rc<Key>,
    ) -> Result<()> {
        let var_infos = self.variables.entry(count_key).or_default();
        match (var_infos.range_count.replace(ty), ty) {
            (None, _) | (Some(RangeOrPlural::Plural), RangeOrPlural::Plural) => Ok(()),
            (Some(RangeOrPlural::Range(old)), RangeOrPlural::Range(new)) if old == new => Ok(()),
            (Some(RangeOrPlural::Plural), RangeOrPlural::Range(_))
            | (Some(RangeOrPlural::Range(_)), RangeOrPlural::Plural) => {
                Err(Error::RangeAndPluralsMix {
                    key_path: std::mem::take(key_path),
                })
            }
            (Some(RangeOrPlural::Range(old)), RangeOrPlural::Range(new)) => {
                Err(Error::RangeTypeMissmatch {
                    key_path: std::mem::take(key_path),
                    type1: old,
                    type2: new,
                })
            }
        }
    }

    pub fn iter_keys(&self) -> impl Iterator<Item = &Key> {
        let comps = self.components.iter().map(|k| &**k);
        let vars = self.variables.keys().map(|k| &**k);
        comps.chain(vars)
    }

    pub fn iter_vars(&self) -> impl Iterator<Item = (Rc<Key>, &VarInfo)> {
        self.variables
            .iter()
            .map(|(key, value)| (key.clone(), value))
    }

    pub fn iter_comps(&self) -> impl Iterator<Item = Rc<Key>> + '_ {
        self.components.iter().cloned()
    }
}

impl ParsedValue {
    pub fn resolve_foreign_keys(
        values: &LocalesOrNamespaces,
        default_locale: &Rc<Key>,
    ) -> Result<()> {
        FOREIGN_KEYS.with(|foreign_keys| {
            let set = foreign_keys.borrow();
            for (locale, value_path) in &*set {
                let value = values
                    .get_value_at(locale, value_path)
                    .expect("The foreign key to be present a that path.");
                value.resolve_foreign_key(values, locale, default_locale, value_path)?;
            }
            Ok(())
        })
    }

    fn resolve_foreign_key_inner(
        foreign_key: &mut ForeignKey,
        values: &LocalesOrNamespaces,
        top_locale: &Rc<Key>,
        default_locale: &Rc<Key>,
        key_path: &KeyPath,
    ) -> Result<()> {
        let ForeignKey::NotSet(foreign_key_path, args) = &*foreign_key else {
            // already set, I don't know how we got here but whatever
            return Ok(());
        };

        let Some(value) = values.get_value_at(top_locale, foreign_key_path) else {
            return Err(Error::MissingForeignKey {
                foreign_key: foreign_key_path.to_owned(),
                locale: Rc::clone(top_locale),
                key_path: key_path.to_owned(),
            });
        };

        if matches!(value, ParsedValue::Default) {
            // this check is normally done in a later step for optimisations (Locale::make_builder_keys),
            // but we still need to do it here to avoid infinite loop
            // this case happen if a foreign key point to an explicit default in the default locale
            // pretty niche, but would cause a rustc stack overflow if not done.
            if top_locale == default_locale {
                return Err(Error::ExplicitDefaultInDefault(key_path.to_owned()));
            } else {
                return Self::resolve_foreign_key_inner(
                    foreign_key,
                    values,
                    default_locale,
                    default_locale,
                    key_path,
                );
            }
        }

        // possibility that the foreign key must be resolved too
        value.resolve_foreign_key(values, top_locale, default_locale, foreign_key_path)?;

        // possibility that args must resolve too
        for arg in args.values() {
            arg.resolve_foreign_key(values, top_locale, default_locale, foreign_key_path)?;
        }

        let value = value.populate(args, foreign_key_path, top_locale, key_path)?;

        let _ = std::mem::replace(foreign_key, ForeignKey::Set(Box::new(value)));

        Ok(())
    }

    pub fn resolve_foreign_key(
        &self,
        values: &LocalesOrNamespaces,
        top_locale: &Rc<Key>,
        default_locale: &Rc<Key>,
        path: &KeyPath,
    ) -> Result<()> {
        match self {
            ParsedValue::Variable { .. } | ParsedValue::Literal(_) | ParsedValue::Default => Ok(()),
            ParsedValue::Subkeys(_) => Ok(()), // unreachable ?
            ParsedValue::Ranges(inner) => {
                inner.resolve_foreign_keys(values, top_locale, default_locale, path)
            }
            ParsedValue::Component { inner, .. } => {
                inner.resolve_foreign_key(values, top_locale, default_locale, path)
            }
            ParsedValue::Bloc(bloc) => {
                for value in bloc {
                    value.resolve_foreign_key(values, top_locale, default_locale, path)?;
                }
                Ok(())
            }
            ParsedValue::ForeignKey(foreign_key) => {
                let Ok(mut foreign_key) = foreign_key.try_borrow_mut() else {
                    return Err(Error::RecursiveForeignKey {
                        locale: Rc::clone(top_locale),
                        key_path: path.to_owned(),
                    });
                };

                Self::resolve_foreign_key_inner(
                    &mut foreign_key,
                    values,
                    top_locale,
                    default_locale,
                    path,
                )
            }
            ParsedValue::Plurals(Plurals { forms, other, .. }) => {
                for value in forms.values() {
                    value.resolve_foreign_key(values, top_locale, default_locale, path)?;
                }
                other.resolve_foreign_key(values, top_locale, default_locale, path)
            }
        }
    }

    pub fn populate(
        &self,
        args: &HashMap<String, ParsedValue>,
        foreign_key: &KeyPath,
        locale: &Rc<Key>,
        key_path: &KeyPath,
    ) -> Result<Self> {
        match self {
            ParsedValue::Default | ParsedValue::ForeignKey(_) | ParsedValue::Literal(_) => {
                Ok(self.clone())
            }
            ParsedValue::Variable { key, formatter } => match args.get(&key.name) {
                Some(value) => Ok(value.clone()),
                None => Ok(ParsedValue::Variable {
                    key: Rc::clone(key),
                    formatter: *formatter,
                }),
            },
            ParsedValue::Component { key, inner } => Ok(ParsedValue::Component {
                key: Rc::clone(key),
                inner: Box::new(inner.populate(args, foreign_key, locale, key_path)?),
            }),
            ParsedValue::Bloc(bloc) => bloc
                .iter()
                .map(|value| value.populate(args, foreign_key, locale, key_path))
                .collect::<Result<_>>()
                .map(ParsedValue::Bloc),
            ParsedValue::Ranges(ranges) => ranges.populate(args, foreign_key, locale, key_path),
            ParsedValue::Plurals(plurals) => plurals.populate(args, foreign_key, locale, key_path),
            ParsedValue::Subkeys(_) => Err(Error::InvalidForeignKey {
                foreign_key: foreign_key.to_owned(),
                locale: Rc::clone(locale),
                key_path: key_path.to_owned(),
            }),
        }
    }

    pub fn get_keys_inner(
        &self,
        key_path: &mut KeyPath,
        keys: &mut InterpolOrLit,
        is_top: bool,
    ) -> Result<()> {
        match self {
            ParsedValue::Literal(lit_type) if is_top => {
                *keys = InterpolOrLit::Lit(lit_type.get_type());
            }
            ParsedValue::Literal(_) | ParsedValue::Subkeys(_) | ParsedValue::Default => {}
            ParsedValue::Variable { key, formatter } => {
                keys.get_interpol_keys_mut()
                    .push_var(key.clone(), *formatter);
            }
            ParsedValue::Component { key, inner } => {
                keys.get_interpol_keys_mut().push_comp(key.clone());
                inner.get_keys_inner(key_path, keys, false)?;
            }
            ParsedValue::Bloc(values) => {
                for value in values {
                    value.get_keys_inner(key_path, keys, false)?;
                }
            }
            ParsedValue::Ranges(ranges) => {
                ranges.get_keys_inner(key_path, keys)?;
                let range_type = ranges.get_type();
                keys.get_interpol_keys_mut().push_count(
                    key_path,
                    RangeOrPlural::Range(range_type),
                    ranges.count_key.clone(),
                )?;
            }
            ParsedValue::ForeignKey(foreign_key) => {
                foreign_key
                    .borrow()
                    .as_inner("get_keys_inner")
                    .get_keys_inner(key_path, keys, false)?;
            }
            ParsedValue::Plurals(Plurals {
                forms,
                other,
                count_key,
                ..
            }) => {
                keys.get_interpol_keys_mut().push_count(
                    key_path,
                    RangeOrPlural::Plural,
                    count_key.clone(),
                )?;
                for value in forms.values() {
                    value.get_keys_inner(key_path, keys, false)?;
                }
                other.get_keys_inner(key_path, keys, false)?;
            }
        }
        Ok(())
    }

    pub fn get_keys(&self, key_path: &mut KeyPath) -> Result<InterpolOrLit> {
        let mut keys = InterpolOrLit::Lit(LiteralType::String);

        self.get_keys_inner(key_path, &mut keys, true)?;
        Ok(keys)
    }

    pub fn is_literal(&self) -> Option<&Literal> {
        match self {
            ParsedValue::Literal(lit) => Some(lit),
            _ => None,
        }
    }

    pub fn new(value: &str, key_path: &KeyPath, locale: &Rc<Key>) -> Result<Self> {
        let parsed_value = [
            Self::find_foreign_key,
            Self::find_component,
            Self::find_variable,
        ]
        .into_iter()
        .find_map(|f| f(value, key_path, locale));
        if let Some(parsed_value) = parsed_value {
            parsed_value
        } else {
            Ok(ParsedValue::Literal(Literal::String(value.to_string())))
        }
    }

    pub fn make_locale_value(&mut self, key_path: &mut KeyPath) -> Result<LocaleValue> {
        match self {
            ParsedValue::Subkeys(locale) => {
                let Some(mut locale) = locale.take() else {
                    unreachable!("make_locale_value called twice on Subkeys. If you got this error please open a issue on github.")
                };
                let keys = locale.make_builder_keys(key_path)?;
                Ok(LocaleValue::Subkeys {
                    keys,
                    locales: vec![locale],
                })
            }
            ParsedValue::Default => Err(Error::ExplicitDefaultInDefault(std::mem::take(key_path))),
            this => this.get_keys(key_path).map(LocaleValue::Value),
        }
    }

    pub fn merge(
        &mut self,
        def: &Self,
        keys: &mut LocaleValue,
        top_locale: Rc<Key>,
        key_path: &mut KeyPath,
    ) -> Result<()> {
        self.reduce();
        match (&mut *self, &mut *keys) {
            (value @ ParsedValue::Default, _) => {
                *value = def.clone();
                Ok(())
            }
            // Both subkeys
            (ParsedValue::Subkeys(loc), LocaleValue::Subkeys { locales, keys }) => {
                let Some(mut loc) = loc.take() else {
                    unreachable!("merge called twice on Subkeys. If you got this error please open a issue on github.");
                };
                let default_locale = locales.first().expect("locales vec empty during merge. If you got this error please open a issue on github.");
                loc.merge(keys, default_locale, top_locale, key_path)?;
                locales.push(loc);
                Ok(())
            }
            (ParsedValue::Literal(lit), LocaleValue::Value(interpol_or_lit)) => {
                let other_lit_type = match interpol_or_lit {
                    InterpolOrLit::Interpol(_) => return Ok(()),
                    InterpolOrLit::Lit(lit_type) => *lit_type,
                };
                if lit.get_type() == other_lit_type {
                    Ok(())
                } else {
                    // make builder with 0 fields.
                    *interpol_or_lit = InterpolOrLit::Interpol(InterpolationKeys::default());
                    Ok(())
                }
            }
            (
                ParsedValue::Bloc(_)
                | ParsedValue::Component { .. }
                | ParsedValue::Ranges(_)
                | ParsedValue::Variable { .. }
                | ParsedValue::Plurals(_)
                | ParsedValue::ForeignKey(_),
                LocaleValue::Value(interpol_or_lit),
            ) => self.get_keys_inner(key_path, interpol_or_lit, false),

            // not compatible
            _ => Err(Error::SubKeyMissmatch {
                locale: top_locale,
                key_path: std::mem::take(key_path),
            }),
        }
    }

    fn parse_formatter_args(s: &str) -> (&str, Option<Vec<(&str, &str)>>) {
        let Some((name, rest)) = s.split_once('(') else {
            return (s.trim(), None);
        };
        let Some((args, rest)) = rest.rsplit_once(')') else {
            return (s.trim(), None);
        };

        // TODO: what should we do with it ?
        let _ = rest;

        let args = args
            .split(';')
            .filter_map(|s| s.split_once(':'))
            .map(|(a, b)| (a.trim(), b.trim()));

        (name.trim(), Some(args.collect()))
    }

    fn parse_formatter(s: &str, locale: &Rc<Key>, key_path: &KeyPath) -> Result<Formatter> {
        let (name, args) = Self::parse_formatter_args(s);
        match Formatter::from_name_and_args(name, args.as_deref()) {
            Some(formatter) => Ok(formatter),
            None => Err(Error::UnknownFormatter {
                name: name.to_string(),
                locale: locale.clone(),
                key_path: key_path.clone(),
            }),
        }
    }

    fn parse_key_path(path: &str) -> Option<KeyPath> {
        let (mut key_path, path) = if let Some((namespace, rest)) = path.split_once(':') {
            let namespace = Key::new(namespace)?;

            (KeyPath::new(Some(Rc::new(namespace))), rest)
        } else {
            (KeyPath::new(None), path)
        };

        for key in path.split('.') {
            let key = Key::new(key)?;
            key_path.push_key(Rc::new(key));
        }

        Some(key_path)
    }

    fn parse_foreign_key_args_inner(
        s: &str,
        key_path: &KeyPath,
        locale: &Rc<Key>,
    ) -> Result<HashMap<String, ParsedValue>> {
        let args = match serde_json::from_str::<HashMap<String, Literal>>(s) {
            Ok(args) => args,
            Err(err) => {
                return Err(Error::InvalidForeignKeyArgs {
                    locale: Rc::clone(locale),
                    key_path: key_path.clone(),
                    err,
                })
            }
        };
        let mut parsed_args = HashMap::new();

        for (key, arg) in args {
            let parsed_value = match arg {
                Literal::String(s) => Self::new(&s, key_path, locale)?,
                other => ParsedValue::Literal(other),
            };
            let key = format!("var_{}", key.trim());
            parsed_args.insert(key, parsed_value);
        }

        Ok(parsed_args)
    }

    fn parse_foreign_key_args<'a>(
        s: &'a str,
        key_path: &KeyPath,
        locale: &Rc<Key>,
    ) -> Result<(HashMap<String, ParsedValue>, &'a str)> {
        let mut depth = 0usize;
        let mut index = 0usize;

        for (i, c) in s.char_indices() {
            match c {
                '{' => depth += 1,
                '}' => {
                    depth = match depth.checked_sub(1) {
                        Some(v) => v,
                        None => {
                            return Err(Error::UnexpectedToken {
                                locale: locale.clone(),
                                key_path: key_path.clone(),
                                message: "malformed foreign key".to_string(),
                            })
                        }
                    };
                    if depth == 0 {
                        index = i;
                        break;
                    }
                }
                _ => {}
            }
        }

        let (before, after) = s.split_at(index + '}'.len_utf8());

        let Some(after) = after.trim_start().strip_prefix(')') else {
            return Err(Error::UnexpectedToken {
                locale: locale.clone(),
                key_path: key_path.clone(),
                message: "malformed foreign key".to_string(),
            });
        };

        let args = Self::parse_foreign_key_args_inner(before, key_path, locale)?;

        Ok((args, after))
    }

    fn find_foreign_key(value: &str, key_path: &KeyPath, locale: &Rc<Key>) -> Option<Result<Self>> {
        let (before, rest) = value.split_once("$t(")?;
        let next_split = rest.find([',', ')'])?;
        let keypath = rest.get(..next_split)?;
        let sep = rest[next_split..].chars().next()?;
        let after = rest.get(next_split + sep.len_utf8()..)?;
        let target_key_path = Self::parse_key_path(keypath)?;

        let (args, after) = if sep == ',' {
            nested_result_try!(Self::parse_foreign_key_args(after, key_path, locale))
        } else {
            (HashMap::new(), after)
        };

        let this = ParsedValue::ForeignKey(RefCell::new(ForeignKey::new(
            key_path.clone(),
            target_key_path,
            args,
            locale,
        )));
        let before = nested_result_try!(Self::new(before, key_path, locale));
        let after = nested_result_try!(Self::new(after, key_path, locale));

        Some(Ok(ParsedValue::Bloc(vec![before, this, after])))
    }

    fn find_variable(value: &str, key_path: &KeyPath, locale: &Rc<Key>) -> Option<Result<Self>> {
        let (before, rest) = value.split_once("{{")?;
        let (ident, after) = rest.split_once("}}")?;

        let ident = ident.trim();

        let before = nested_result_try!(Self::new(before, key_path, locale));
        let after = nested_result_try!(Self::new(after, key_path, locale));

        let this = if let Some((ident, formatter)) = ident.split_once(',') {
            let formatter = nested_result_try!(Self::parse_formatter(formatter, locale, key_path));
            let key = Rc::new(Key::new(&format!("var_{}", ident.trim()))?);
            ParsedValue::Variable { key, formatter }
        } else {
            let key = Rc::new(Key::new(&format!("var_{}", ident))?);
            ParsedValue::Variable {
                key,
                formatter: Formatter::None,
            }
        };

        Some(Ok(ParsedValue::Bloc(vec![before, this, after])))
    }

    fn find_valid_component(value: &str) -> Option<(Rc<Key>, &str, &str, &str)> {
        let mut skip_sum = 0;
        loop {
            let (before, key, after, skip) = Self::find_opening_tag(&value[skip_sum..])?;
            if let Some((key, beetween, after)) = Self::find_closing_tag(after, key) {
                let before_len = skip_sum + before.len();
                let before = &value[..before_len];
                break Some((Rc::new(key), before, beetween, after));
            } else {
                skip_sum += skip;
            }
        }
    }

    fn find_component(value: &str, key_path: &KeyPath, locale: &Rc<Key>) -> Option<Result<Self>> {
        let (key, before, beetween, after) = Self::find_valid_component(value)?;

        let before = nested_result_try!(ParsedValue::new(before, key_path, locale));
        let beetween = nested_result_try!(ParsedValue::new(beetween, key_path, locale));
        let after = nested_result_try!(ParsedValue::new(after, key_path, locale));

        let this = ParsedValue::Component {
            key,
            inner: beetween.into(),
        };

        Some(Ok(ParsedValue::Bloc(vec![before, this, after])))
    }

    fn find_closing_tag<'a>(value: &'a str, key: &str) -> Option<(Key, &'a str, &'a str)> {
        let key_ident = Key::new(&format!("comp_{}", key))?;
        let mut indices = None;
        let mut depth = 0;
        let iter = value.match_indices('<').filter_map(|(i, _)| {
            value[i + 1..]
                .split_once('>')
                .map(|(ident, _)| (i, ident.trim()))
        });
        for (i, ident) in iter {
            if let Some(closing_tag) = ident.strip_prefix('/').map(str::trim_start) {
                if closing_tag != key {
                    continue;
                }
                if depth == 0 {
                    let end_i = i + ident.len() + 2;
                    indices = Some((i, end_i))
                } else {
                    depth -= 1;
                }
            } else if ident == key {
                depth += 1;
            }
        }

        let (start, end) = indices?;

        let before = &value[..start];
        let after = &value[end..];

        Some((key_ident, before, after))
    }

    fn find_opening_tag(value: &str) -> Option<(&str, &str, &str, usize)> {
        let (before, rest) = value.split_once('<')?;
        let (ident, after) = rest.split_once('>')?;

        let skip = before.len() + ident.len() + 2;

        Some((before, ident.trim(), after, skip))
    }

    pub fn reduce(&mut self) {
        match self {
            ParsedValue::Variable { .. } | ParsedValue::Literal(_) | ParsedValue::Default => {}
            ParsedValue::ForeignKey(foreign_key) => {
                let value = foreign_key.get_mut().as_inner_mut("reduce");
                value.reduce();
                let value = std::mem::take(value);
                *self = value;
            }
            ParsedValue::Ranges(ranges) => {
                ranges
                    .try_for_each_value_mut::<_, core::convert::Infallible>(|value| {
                        value.reduce();
                        Ok(())
                    })
                    .unwrap();
            }
            ParsedValue::Component { inner, .. } => inner.reduce(),
            ParsedValue::Subkeys(Some(subkeys)) => {
                for value in subkeys.keys.values_mut() {
                    value.reduce();
                }
            }
            ParsedValue::Subkeys(None) => {
                unreachable!("called reduce on empty subkeys. If you got this error please open an issue on github.")
            }
            ParsedValue::Bloc(values) => {
                for value in std::mem::take(values) {
                    value.reduce_into(values);
                }

                match values.as_mut_slice() {
                    [] => *self = ParsedValue::Literal(Literal::String(String::new())),
                    [one] => *self = std::mem::take(one),
                    _ => {}
                }
            }
            ParsedValue::Plurals(Plurals { forms, other, .. }) => {
                for value in forms.values_mut().chain(Some(&mut **other)) {
                    value.reduce();
                }
            }
        }
    }

    pub fn reduce_into(self, bloc: &mut Vec<Self>) {
        match self {
            ParsedValue::Default => {}    // default in a bloc ? skip
            ParsedValue::Subkeys(_) => {} // same for subkeys
            mut plurals_like @ (ParsedValue::Ranges(_) | ParsedValue::Plurals(_)) => {
                plurals_like.reduce();
                bloc.push(plurals_like);
            }
            ParsedValue::ForeignKey(foreign_key) => {
                foreign_key
                    .into_inner()
                    .into_inner("reduce_into")
                    .reduce_into(bloc);
            }
            ParsedValue::Literal(s) => {
                if s.is_string().is_some_and(str::is_empty) {
                    // skip empty strings
                } else if let Some(ParsedValue::Literal(last)) = bloc.last_mut() {
                    // if last in the bloc is a literal join them instead of 2 literal next to each others
                    last.join(&s);
                } else {
                    bloc.push(ParsedValue::Literal(s));
                }
            }
            ParsedValue::Variable { key, formatter } => {
                bloc.push(ParsedValue::Variable { key, formatter })
            }
            ParsedValue::Component { key, mut inner } => {
                inner.reduce();
                bloc.push(ParsedValue::Component { key, inner });
            }
            ParsedValue::Bloc(inner) => {
                for value in inner {
                    value.reduce_into(bloc);
                }
            }
        }
    }

    fn flatten(&self, tokens: &mut Vec<TokenStream>, locale_field: &Key) {
        match self {
            ParsedValue::Subkeys(_) | ParsedValue::Default => {}
            ParsedValue::Literal(Literal::String(s)) if s.is_empty() => {}
<<<<<<< HEAD
            ParsedValue::Literal(s) => tokens.push(quote!(#s)),
=======
            ParsedValue::Literal(s) => {
                tokens.push(quote!(l_i18n_crate::reexports::leptos::IntoView::into_view(#s)))
            }
>>>>>>> 4c8f637d
            ParsedValue::Ranges(ranges) => tokens.push(ranges.to_token_stream()),
            ParsedValue::Variable { key, formatter } => {
                let ts = formatter.var_to_view(&key.ident, &locale_field.ident);
                tokens.push(quote! {{
                    let #key = core::clone::Clone::clone(&#key);
<<<<<<< HEAD
                    #ts
=======
                    l_i18n_crate::reexports::leptos::IntoView::into_view(#ts)
>>>>>>> 4c8f637d
                }});
            }
            ParsedValue::Component { key, inner } => {
                let mut key_path = KeyPath::new(None);
                let captured_keys =
                    inner
                        .get_keys(&mut key_path)
                        .unwrap()
                        .is_interpol()
                        .map(|keys| {
                            let keys = keys
                                .iter_keys()
                                .map(|key| quote!(let #key = core::clone::Clone::clone(&#key);));
                            quote!(#(#keys)*)
                        });

                let f = quote!({
                    #captured_keys
                    move || #inner
                });
<<<<<<< HEAD
                let boxed_fn =
                    quote!(l_i18n_crate::__private::leptos::children::ToChildren::to_children(#f));
                tokens.push(quote!(core::clone::Clone::clone(&#key)(#boxed_fn)));
=======
                let boxed_fn = quote!(l_i18n_crate::reexports::leptos::ToChildren::to_children(#f));
                tokens.push(quote!(l_i18n_crate::reexports::leptos::IntoView::into_view(core::clone::Clone::clone(&#key)(#boxed_fn))))
>>>>>>> 4c8f637d
            }
            ParsedValue::Bloc(values) => {
                for value in values {
                    value.flatten(tokens, locale_field);
                }
            }
            ParsedValue::ForeignKey(foreign_key) => foreign_key
                .borrow()
                .as_inner("flatten")
                .flatten(tokens, locale_field),
            ParsedValue::Plurals(plurals) => tokens.push(plurals.to_token_stream()),
        }
    }

    fn flatten_string(&self, tokens: &mut Vec<TokenStream>, locale_field: &Key) {
        match self {
            ParsedValue::Subkeys(_) | ParsedValue::Default => {}
            ParsedValue::Literal(Literal::String(s)) if s.is_empty() => {}
            ParsedValue::Literal(Literal::String(s)) => {
                tokens.push(quote!(core::fmt::Display::fmt(#s, __formatter)))
            }
            ParsedValue::Literal(s) => {
                tokens.push(quote!(core::fmt::Display::fmt(&#s, __formatter)))
            }
            ParsedValue::Ranges(ranges) => tokens.push(ranges.as_string_impl()),
            ParsedValue::Variable { key, formatter } => {
                let ts = formatter.var_fmt(key, locale_field);
                tokens.push(ts);
            }
            ParsedValue::Component { key, inner } => {
                let inner = inner.as_string_impl();
                tokens.push(quote!(l_i18n_crate::display::DisplayComponent::fmt(#key, __formatter, |__formatter| #inner)))
            }
            ParsedValue::Bloc(values) => {
                for value in values {
                    value.flatten_string(tokens, locale_field)
                }
            }
            ParsedValue::ForeignKey(foreign_key) => foreign_key
                .borrow()
                .as_inner("flatten_string")
                .flatten_string(tokens, locale_field),
            ParsedValue::Plurals(plurals) => {
                tokens.push(plurals.as_string_impl(&plurals.count_key))
            }
        }
    }

    pub fn as_string_impl(&self) -> TokenStream {
        let mut tokens = Vec::new();
        let locale_field = CACHED_LOCALE_FIELD_KEY.with(Clone::clone);
        self.flatten_string(&mut tokens, &locale_field);

        match &tokens[..] {
            [] => quote!(Ok(())),
            [value] => value.clone(),
            values => quote!({ #(#values?;)* Ok(()) }),
        }
    }
}

impl ForeignKey {
    pub fn new(
        current_key_path: KeyPath,
        target_key_path: KeyPath,
        args: HashMap<String, ParsedValue>,
        locale: &Rc<Key>,
    ) -> Self {
        FOREIGN_KEYS.with(|foreign_keys| {
            foreign_keys
                .borrow_mut()
                .insert((Rc::clone(locale), current_key_path))
        });
        ForeignKey::NotSet(target_key_path, args)
    }

    pub fn into_inner(self, call_site: &str) -> ParsedValue {
        match self {
            ForeignKey::NotSet(_, _) => unreachable!("called {} on unresolved foreign key. If you got this error please open an issue on github (into_inner).", call_site),
            ForeignKey::Set(inner) => *inner,
        }
    }

    pub fn as_inner(&self, call_site: &str) -> &ParsedValue {
        match self {
            ForeignKey::NotSet(_, _) => unreachable!("called {} on unresolved foreign key. If you got this error please open an issue on github (as_inner).", call_site),
            ForeignKey::Set(inner) => inner,
        }
    }

    pub fn as_inner_mut(&mut self, call_site: &str) -> &mut ParsedValue {
        match self {
            ForeignKey::NotSet(_, _) => unreachable!("called {} on unresolved foreign key. If you got this error please open an issue on github (as_inner_mut).", call_site),
            ForeignKey::Set(inner) => inner,
        }
    }
}

fn fit_in_16_tuple(values: &mut [TokenStream]) -> TokenStream {
    let values_len = values.len();
    if values_len <= 16 {
        match values {
            [] => quote!(None::<()>),
            [value] => std::mem::take(value),
            values => quote!((#(#values,)*)),
        }
    } else {
        // ceil to avoid rounding down, if not for exemple a size of 36 will yield 18 chunks of size 2
        let chunk_size = values_len.div_ceil(16);
        let values = values.chunks_mut(chunk_size).map(fit_in_16_tuple);
        quote!((#(#values,)*))
    }
}

impl ToTokens for ParsedValue {
    fn to_token_stream(&self) -> TokenStream {
        let mut tokens = Vec::new();
        let locale_field = CACHED_LOCALE_FIELD_KEY.with(Clone::clone);
        self.flatten(&mut tokens, &locale_field);

<<<<<<< HEAD
        match &mut tokens[..] {
            [] => quote!(None::<()>),
            [value] => std::mem::take(value),
            values => fit_in_16_tuple(values),
=======
        match &tokens[..] {
            [] => quote!(l_i18n_crate::reexports::leptos::View::default()),
            [value] => value.clone(),
            values => {
                quote!(l_i18n_crate::reexports::leptos::CollectView::collect_view([#(#values,)*]))
            }
>>>>>>> 4c8f637d
        }
    }

    fn to_tokens(&self, tokens: &mut proc_macro2::TokenStream) {
        self.to_token_stream().to_tokens(tokens)
    }
}

#[derive(Debug, Clone, Copy)]
pub struct ParsedValueSeed<'a> {
    pub top_locale_name: &'a Rc<Key>,
    pub in_range: bool,
    pub key_path: &'a KeyPath,
    pub key: &'a Rc<Key>,
}

impl<'de> serde::de::DeserializeSeed<'de> for ParsedValueSeed<'_> {
    type Value = ParsedValue;

    fn deserialize<D>(self, deserializer: D) -> Result<Self::Value, D::Error>
    where
        D: serde::Deserializer<'de>,
    {
        deserializer.deserialize_any(self)
    }
}

impl<'de> serde::de::Visitor<'de> for ParsedValueSeed<'_> {
    type Value = ParsedValue;

    fn visit_str<E>(self, v: &str) -> Result<Self::Value, E>
    where
        E: serde::de::Error,
    {
        ParsedValue::new(v, self.key_path, self.top_locale_name)
            .map_err(|err| serde::de::Error::custom(err))
    }

    fn visit_bool<E>(self, v: bool) -> std::result::Result<Self::Value, E>
    where
        E: serde::de::Error,
    {
        Ok(ParsedValue::Literal(Literal::Bool(v)))
    }

    fn visit_i64<E>(self, v: i64) -> std::result::Result<Self::Value, E>
    where
        E: serde::de::Error,
    {
        Ok(ParsedValue::Literal(Literal::Signed(v)))
    }

    fn visit_f64<E>(self, v: f64) -> std::result::Result<Self::Value, E>
    where
        E: serde::de::Error,
    {
        Ok(ParsedValue::Literal(Literal::Float(v)))
    }

    fn visit_u64<E>(self, v: u64) -> std::result::Result<Self::Value, E>
    where
        E: serde::de::Error,
    {
        Ok(ParsedValue::Literal(Literal::Unsigned(v)))
    }

    fn visit_map<A>(self, map: A) -> Result<Self::Value, A::Error>
    where
        A: serde::de::MapAccess<'de>,
    {
        if self.in_range {
            return Err(serde::de::Error::custom(Error::RangeSubkeys));
        }

        let map_de = MapAccessDeserializer::new(map);

        let seed = LocaleSeed {
            name: Rc::clone(self.key),
            top_locale_name: Rc::clone(self.top_locale_name),
            key_path: self.key_path.to_owned(),
        };

        seed.deserialize(map_de).map(Some).map(ParsedValue::Subkeys)
    }

    fn visit_unit<E>(self) -> std::result::Result<Self::Value, E>
    where
        E: serde::de::Error,
    {
        Ok(ParsedValue::Default)
    }

    fn visit_seq<A>(mut self, map: A) -> Result<Self::Value, A::Error>
    where
        A: serde::de::SeqAccess<'de>,
    {
        // nested ranges are not allowed, the code technically supports it,
        // but it's pointless and probably nobody will ever needs it.
        if std::mem::replace(&mut self.in_range, true) {
            return Err(serde::de::Error::custom(Error::NestedRanges));
        }
        let ranges = Ranges::from_serde_seq(map, self)?;

        let (invalid_fallback, fallback_count, should_have_fallback) =
            ranges.check_deserialization();

        if invalid_fallback {
            Err(serde::de::Error::custom(Error::InvalidFallback))
        } else if fallback_count > 1 {
            Err(serde::de::Error::custom(Error::MultipleFallbacks))
        } else if fallback_count == 0 && should_have_fallback {
            Err(serde::de::Error::custom(Error::MissingFallback(
                ranges.get_type(),
            )))
        } else {
            Ok(ParsedValue::Ranges(ranges))
        }
    }

    fn expecting(&self, formatter: &mut std::fmt::Formatter) -> std::fmt::Result {
        write!(
            formatter,
            "either a string, a sequence of ranges or a map of subkeys"
        )
    }
}

struct LiteralVisitor;

impl<'de> Deserialize<'de> for Literal {
    fn deserialize<D>(deserializer: D) -> std::result::Result<Self, D::Error>
    where
        D: serde::Deserializer<'de>,
    {
        deserializer.deserialize_any(LiteralVisitor)
    }
}

impl<'de> Visitor<'de> for LiteralVisitor {
    type Value = Literal;

    fn visit_bool<E>(self, v: bool) -> std::result::Result<Self::Value, E>
    where
        E: serde::de::Error,
    {
        Ok(Literal::Bool(v))
    }

    fn visit_i64<E>(self, v: i64) -> std::result::Result<Self::Value, E>
    where
        E: serde::de::Error,
    {
        Ok(Literal::Signed(v))
    }

    fn visit_f64<E>(self, v: f64) -> std::result::Result<Self::Value, E>
    where
        E: serde::de::Error,
    {
        Ok(Literal::Float(v))
    }

    fn visit_u64<E>(self, v: u64) -> std::result::Result<Self::Value, E>
    where
        E: serde::de::Error,
    {
        Ok(Literal::Unsigned(v))
    }

    fn visit_string<E>(self, v: String) -> std::result::Result<Self::Value, E>
    where
        E: serde::de::Error,
    {
        Ok(Literal::String(v))
    }

    fn visit_str<E>(self, v: &str) -> Result<Self::Value, E>
    where
        E: serde::de::Error,
    {
        Ok(Literal::String(v.to_string()))
    }

    fn expecting(&self, formatter: &mut std::fmt::Formatter) -> std::fmt::Result {
        write!(
            formatter,
            "a litteral such as a number, a string or a boolean"
        )
    }
}

#[cfg(test)]
mod tests {
    use super::*;

    fn new_parsed_value(value: &str) -> ParsedValue {
        let key_path = KeyPath::new(None);
        let locale = Rc::new(Key::new("locale_key").unwrap());

        ParsedValue::new(value, &key_path, &locale).unwrap()
    }

    fn new_key(key: &str) -> Rc<Key> {
        Rc::new(Key::new(key).unwrap())
    }

    #[test]
    fn parse_normal_string() {
        let value = new_parsed_value("test");

        assert_eq!(
            value,
            ParsedValue::Literal(Literal::String("test".to_string()))
        );
    }

    #[test]
    fn parse_variable() {
        let value = new_parsed_value("before {{ var }} after");

        assert_eq!(
            value,
            ParsedValue::Bloc(vec![
                ParsedValue::Literal(Literal::String("before ".to_string())),
                ParsedValue::Variable {
                    key: new_key("var_var"),
                    formatter: Formatter::None
                },
                ParsedValue::Literal(Literal::String(" after".to_string()))
            ])
        )
    }

    #[test]
    fn parse_comp() {
        let value = new_parsed_value("before <comp>inner</comp> after");

        assert_eq!(
            value,
            ParsedValue::Bloc(vec![
                ParsedValue::Literal(Literal::String("before ".to_string())),
                ParsedValue::Component {
                    key: new_key("comp_comp"),
                    inner: Box::new(ParsedValue::Literal(Literal::String("inner".to_string())))
                },
                ParsedValue::Literal(Literal::String(" after".to_string()))
            ])
        )
    }

    #[test]
    fn parse_nested_comp() {
        let value = new_parsed_value(
            "before <comp>inner before<comp>inner inner</comp>inner after</comp> after",
        );

        assert_eq!(
            value,
            ParsedValue::Bloc(vec![
                ParsedValue::Literal(Literal::String("before ".to_string())),
                ParsedValue::Component {
                    key: new_key("comp_comp"),
                    inner: Box::new(ParsedValue::Bloc(vec![
                        ParsedValue::Literal(Literal::String("inner before".to_string())),
                        ParsedValue::Component {
                            key: new_key("comp_comp"),
                            inner: Box::new(ParsedValue::Literal(Literal::String(
                                "inner inner".to_string()
                            )))
                        },
                        ParsedValue::Literal(Literal::String("inner after".to_string())),
                    ]))
                },
                ParsedValue::Literal(Literal::String(" after".to_string()))
            ])
        )
    }

    #[test]
    fn parse_skipped_tag() {
        let value = new_parsed_value("<p>test<h3>this is a h3</h3>not closing p");

        assert_eq!(
            value,
            ParsedValue::Bloc(vec![
                ParsedValue::Literal(Literal::String("<p>test".to_string())),
                ParsedValue::Component {
                    key: new_key("comp_h3"),
                    inner: Box::new(ParsedValue::Literal(Literal::String(
                        "this is a h3".to_string()
                    )))
                },
                ParsedValue::Literal(Literal::String("not closing p".to_string()))
            ])
        )
    }
}<|MERGE_RESOLUTION|>--- conflicted
+++ resolved
@@ -890,23 +890,13 @@
         match self {
             ParsedValue::Subkeys(_) | ParsedValue::Default => {}
             ParsedValue::Literal(Literal::String(s)) if s.is_empty() => {}
-<<<<<<< HEAD
             ParsedValue::Literal(s) => tokens.push(quote!(#s)),
-=======
-            ParsedValue::Literal(s) => {
-                tokens.push(quote!(l_i18n_crate::reexports::leptos::IntoView::into_view(#s)))
-            }
->>>>>>> 4c8f637d
             ParsedValue::Ranges(ranges) => tokens.push(ranges.to_token_stream()),
             ParsedValue::Variable { key, formatter } => {
                 let ts = formatter.var_to_view(&key.ident, &locale_field.ident);
                 tokens.push(quote! {{
                     let #key = core::clone::Clone::clone(&#key);
-<<<<<<< HEAD
                     #ts
-=======
-                    l_i18n_crate::reexports::leptos::IntoView::into_view(#ts)
->>>>>>> 4c8f637d
                 }});
             }
             ParsedValue::Component { key, inner } => {
@@ -927,14 +917,9 @@
                     #captured_keys
                     move || #inner
                 });
-<<<<<<< HEAD
                 let boxed_fn =
-                    quote!(l_i18n_crate::__private::leptos::children::ToChildren::to_children(#f));
+                    quote!(l_i18n_crate::reexports::leptos::children::ToChildren::to_children(#f));
                 tokens.push(quote!(core::clone::Clone::clone(&#key)(#boxed_fn)));
-=======
-                let boxed_fn = quote!(l_i18n_crate::reexports::leptos::ToChildren::to_children(#f));
-                tokens.push(quote!(l_i18n_crate::reexports::leptos::IntoView::into_view(core::clone::Clone::clone(&#key)(#boxed_fn))))
->>>>>>> 4c8f637d
             }
             ParsedValue::Bloc(values) => {
                 for value in values {
@@ -1055,19 +1040,10 @@
         let locale_field = CACHED_LOCALE_FIELD_KEY.with(Clone::clone);
         self.flatten(&mut tokens, &locale_field);
 
-<<<<<<< HEAD
         match &mut tokens[..] {
             [] => quote!(None::<()>),
             [value] => std::mem::take(value),
             values => fit_in_16_tuple(values),
-=======
-        match &tokens[..] {
-            [] => quote!(l_i18n_crate::reexports::leptos::View::default()),
-            [value] => value.clone(),
-            values => {
-                quote!(l_i18n_crate::reexports::leptos::CollectView::collect_view([#(#values,)*]))
-            }
->>>>>>> 4c8f637d
         }
     }
 
