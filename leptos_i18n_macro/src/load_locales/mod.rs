--- conflicted
+++ resolved
@@ -61,21 +61,16 @@
 
     let keys = Locale::check_locales(locales)?;
 
-<<<<<<< HEAD
     let enum_ident = syn::Ident::new("Locale", Span::call_site());
     let keys_ident = syn::Ident::new("I18nKeys", Span::call_site());
 
-    let locale_type = create_locale_type(keys, &cfg_file, &keys_ident, &enum_ident);
+    let locale_type = create_locale_type(keys, cfg_file, &keys_ident, &enum_ident);
     let locale_enum = create_locales_enum(
         &enum_ident,
         &keys_ident,
         &cfg_file.default,
         &cfg_file.locales,
     );
-=======
-    let locale_type = create_locale_type(keys, cfg_file);
-    let locale_enum = create_locales_enum(cfg_file);
->>>>>>> 24a8da39
 
     let warnings = generate_warnings();
 
