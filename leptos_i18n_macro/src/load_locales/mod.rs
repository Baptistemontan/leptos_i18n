--- conflicted
+++ resolved
@@ -18,7 +18,6 @@
 
 use self::locale::{BuildersKeys, BuildersKeysInner, LocalesOrNamespaces, Namespace};
 
-<<<<<<< HEAD
 #[derive(Debug, Clone, Copy)]
 pub struct SeedBase<'a> {
     pub locale_name: &'a str,
@@ -26,13 +25,8 @@
     pub namespace: Option<&'a str>,
 }
 
-pub fn load_locales(cfg_file_path: Option<impl AsRef<Path>>) -> Result<TokenStream> {
-    let cfg_file = ConfigFile::new(cfg_file_path)?;
-=======
 pub fn load_locales() -> Result<TokenStream> {
     let cfg_file = ConfigFile::new()?;
->>>>>>> 099651fe
-
     let locales = LocalesOrNamespaces::new(&cfg_file)?;
 
     let keys = Locale::check_locales(&locales)?;
