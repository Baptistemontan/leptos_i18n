use std::{
    collections::{HashMap, HashSet},
    ops::{Deref, Not},
    path::PathBuf,
    rc::Rc,
};

pub mod cfg_file;
pub mod declare_locales;
pub mod error;
pub mod interpolate;
pub mod locale;
pub mod parsed_value;
pub mod ranges;
pub mod tracking;
pub mod warning;

pub mod plurals;

use crate::utils::key::{Key, KeyPath};
use cfg_file::ConfigFile;
use error::{Error, Result};
use interpolate::Interpolation;
use locale::{Locale, LocaleValue};
use parsed_value::InterpolOrLit;
use proc_macro2::{Span, TokenStream};
use quote::{format_ident, quote};

use crate::load_locales::parsed_value::ParsedValue;

use self::{
    locale::{BuildersKeys, BuildersKeysInner, LocalesOrNamespaces, Namespace},
    warning::generate_warnings,
};

/// Steps:
///
/// 1: Locate and parse the manifest (`ConfigFile::new`)
/// 2: parse each locales/namespaces files (`LocalesOrNamespaces::new`)
/// 3: Resolve foreign keys (`ParsedValue::resolve_foreign_keys`)
/// 4: check the locales: (`Locale::check_locales`)
/// 4.1: get interpolations keys of the default, meaning all variables/components/ranges of the default locale (`Locale::make_builder_keys`)
/// 4.2: in the process reduce all values and check for default in the default locale
/// 4.3: then merge all other locales in the default locale keys, reducing all values in the process (`Locale::merge`)
/// 4.4: discard any surplus key and emit a warning
/// 5: generate code (and warnings)
pub fn load_locales() -> Result<TokenStream> {
    let mut cargo_manifest_dir: PathBuf = std::env::var("CARGO_MANIFEST_DIR")
        .map_err(Error::CargoDirEnvNotPresent)?
        .into();

    let cfg_file = ConfigFile::new(&mut cargo_manifest_dir)?;
    let mut locales = LocalesOrNamespaces::new(&mut cargo_manifest_dir, &cfg_file)?;

    let crate_path = syn::Path::from(syn::Ident::new("leptos_i18n", Span::call_site()));

    load_locales_inner(&crate_path, &cfg_file, &mut locales)
}

fn load_locales_inner(
    crate_path: &syn::Path,
    cfg_file: &ConfigFile,
    locales: &mut LocalesOrNamespaces,
) -> Result<TokenStream> {
    locales.merge_plurals()?;

    ParsedValue::resolve_foreign_keys(locales, &cfg_file.default)?;

    let keys = Locale::check_locales(locales)?;

    let enum_ident = syn::Ident::new("Locale", Span::call_site());
    let keys_ident = syn::Ident::new("I18nKeys", Span::call_site());

    let locale_type = create_locale_type(keys, cfg_file, &keys_ident, &enum_ident);
    let locale_enum = create_locales_enum(
        &enum_ident,
        &keys_ident,
        &cfg_file.default,
        &cfg_file.locales,
    );

    let warnings = generate_warnings();

    let file_tracking = tracking::generate_file_tracking();

    let mut macros_reexport = vec![
        quote!(t),
        quote!(td),
        quote!(tu),
        quote!(use_i18n_scoped),
        quote!(scope_i18n),
        quote!(scope_locale),
    ];
    if cfg!(feature = "interpolate_display") {
        macros_reexport.extend([
            quote!(t_string),
            quote!(tu_string),
            quote!(t_display),
            quote!(tu_display),
            quote!(td_string),
            quote!(td_display),
        ]);
    }

    let providers = if cfg!(feature = "experimental-islands") {
        macros_reexport.push(quote!(ti));
        quote! {
            /// Create and provide a i18n context for all children components, directly accessible with `use_i18n`.
            #[l_i18n_crate::reexports::leptos::island]
            #[allow(non_snake_case)]
            pub fn I18nContextProvider(
                /// If the "lang" attribute should be set on the root `<html>` element. (default to true)
                #[prop(optional)]
                set_lang_attr_on_html: Option<bool>,
                /// Enable the use of a cookie to save the choosen locale (default to true).
                /// Does nothing without the "cookie" feature
                #[prop(optional)]
                enable_cookie: Option<bool>,
                /// Specify a name for the cookie, default to the library default.
                #[prop(optional, into)]
                cookie_name: Option<Cow<'static, str>>,
                children: Children
            ) -> impl IntoView {
                l_i18n_crate::context::provide_i18n_context_component_inner::<#enum_ident>(
                    set_lang_attr_on_html,
                    enable_cookie,
                    cookie_name,
                    None,
                    children
                )
            }

            /// Create and provide a i18n subcontext for all children components, directly accessible with `use_i18n`.
            #[l_i18n_crate::reexports::leptos::island]
            #[allow(non_snake_case)]
            pub fn I18nSubContextProvider(
                children: Children,
                /// The initial locale for this subcontext.
                /// Default to the locale set in the cookie if set and some,
                /// if not use the parent context locale.
                /// if no parent context, use the default locale.
                #[prop(optional)]
                initial_locale: Option<#enum_ident>,
                /// If set save the locale in a cookie of the given name (does nothing without the `cookie` feature).
                #[prop(optional, into)]
                cookie_name: Option<Cow<'static, str>>,
            ) -> impl IntoView {
                l_i18n_crate::context::i18n_sub_context_provider_inner::<#enum_ident>(
                    children,
                    initial_locale.map(|l| l_i18n_crate::reexports::leptos::Signal::derive(move || l)),
                    cookie_name,
                    None
                )
            }
        }
    } else {
        quote! {
            /// Create and provide a i18n context for all children components, directly accessible with `use_i18n`.
            #[l_i18n_crate::reexports::leptos::component]
            #[allow(non_snake_case)]
            pub fn I18nContextProvider(
                /// If the "lang" attribute should be set on the root `<html>` element. (default to true)
                #[prop(optional)]
                set_lang_attr_on_html: Option<bool>,
                /// Enable the use of a cookie to save the choosen locale (default to true).
                /// Does nothing without the "cookie" feature
                #[prop(optional)]
                enable_cookie: Option<bool>,
                /// Specify a name for the cookie, default to the library default.
                #[prop(optional, into)]
                cookie_name: Option<Cow<'static, str>>,
                /// Options for the cookie, see `leptos_use::UseCookieOptions`.
                #[prop(optional)]
                cookie_options: Option<CookieOptions<#enum_ident>>,
                children: Children
            ) -> impl IntoView {
                l_i18n_crate::context::provide_i18n_context_component_inner::<#enum_ident>(
                    set_lang_attr_on_html,
                    enable_cookie,
                    cookie_name,
                    cookie_options,
                    children
                )
            }

            /// Create and provide a subcontext for all children components, directly accessible with `use_i18n`.
            #[l_i18n_crate::reexports::leptos::component]
            #[allow(non_snake_case)]
            pub fn I18nSubContextProvider(
                children: Children,
                /// The initial locale for this subcontext.
                /// Default to the locale set in the cookie if set and some,
                /// if not use the parent context locale.
                /// if no parent context, use the default locale.
                #[prop(optional, into)]
                initial_locale: Option<Signal<#enum_ident>>,
                /// If set save the locale in a cookie of the given name (does nothing without the `cookie` feature).
                #[prop(optional, into)]
                cookie_name: Option<Cow<'static, str>>,
                /// Options for the cookie, see `leptos_use::UseCookieOptions`.
                #[prop(optional)]
                cookie_options: Option<CookieOptions<#enum_ident>>,
            ) -> impl IntoView {
                l_i18n_crate::context::i18n_sub_context_provider_inner::<#enum_ident>(
                    children,
                    initial_locale,
                    cookie_name,
                    cookie_options
                )
            }
        }
    };

    let macros_reexport = quote!(pub use #crate_path::{#(#macros_reexport,)*};);

    Ok(quote! {
        pub mod i18n {
            use #crate_path as l_i18n_crate;

            #file_tracking

            #locale_enum

            #locale_type

            #[inline]
            #[track_caller]
            pub fn use_i18n() -> l_i18n_crate::I18nContext<#enum_ident> {
                l_i18n_crate::use_i18n_context()
            }

            #[deprecated(
                note = "It is now preferred to use the <I18nContextProvider> component"
            )]
            #[track_caller]
            pub fn provide_i18n_context() -> l_i18n_crate::I18nContext<#enum_ident> {
                l_i18n_crate::context::provide_i18n_context_with_options_inner(None, None, None)
            }

            mod providers {
                use super::{l_i18n_crate, #enum_ident};
<<<<<<< HEAD
                use l_i18n_crate::__private::leptos;
                use leptos::prelude::*;


                #[#island_or_component]
                #[allow(non_snake_case)]
                pub fn I18nContextProvider(children: leptos::children::Children) -> impl IntoView {
                    super::provide_i18n_context();
                    children()
                }
=======
                use l_i18n_crate::reexports::leptos;
                use leptos::{IntoView, Children, Signal};
                use std::borrow::Cow;
                use l_i18n_crate::context::CookieOptions;

                #providers
>>>>>>> 4c8f637d
            }

            mod routing {
                use super::{l_i18n_crate, #enum_ident};
<<<<<<< HEAD
                use l_i18n_crate::__private as l_i18n_crate_priv;
                #[leptos::component(transparent)]
=======
                use l_i18n_crate::reexports::leptos_router;
                use l_i18n_crate::reexports::leptos;
                use leptos::{IntoView, Children};
                use leptos_router::{Loader, Method, TrailingSlash, SsrMode};

                #[l_i18n_crate::reexports::leptos::component(transparent)]
>>>>>>> 4c8f637d
                #[allow(non_snake_case)]
                pub fn I18nRoute<View, Chil>(
                    /// The base path of this application.
                    /// If you setup your i18n route such that the path is `/foo/:locale/bar`,
                    /// the expected base path is `/foo/`.
                    /// Defaults to `"/"``.
                    #[prop(default = "/")]
                    base_path: &'static str,
                    /// The view that should be shown when this route is matched. This can be any function
                    /// that returns a type that implements [`IntoView`] (like `|| view! { <p>"Show this"</p> })`
                    /// or `|| view! { <MyComponent/>` } or even, for a component with no props, `MyComponent`).
                    /// If you use nested routes you can just set it to `view=Outlet`
                    view: View,
                    /// The mode that this route prefers during server-side rendering. Defaults to out-of-order streaming.
                    #[prop(optional)]
<<<<<<< HEAD
                    ssr: l_i18n_crate_priv::leptos_router::SsrMode,
                    /// `children` may be empty or include nested routes.
                    children: l_i18n_crate_priv::leptos_router::components::RouteChildren<Chil>,
                ) -> impl l_i18n_crate_priv::leptos_router::MatchNestedRoutes<l_i18n_crate_priv::leptos::prelude::Dom> + Clone
                    where View: l_i18n_crate_priv::leptos_router::ChooseView<l_i18n_crate_priv::leptos::prelude::Dom>,
                {
                    l_i18n_crate_priv::i18n_routing::<#enum_ident, View, Chil>(base_path, children, ssr, view)
                }
            }

            mod html_lang_renderer {
                use super::{l_i18n_crate, #enum_ident};
                use l_i18n_crate::__private::leptos;
                use leptos::prelude::*;


                #[component]
                #[allow(non_snake_case)]
                pub fn RenderLangAttr<S: l_i18n_crate::Scope<#enum_ident>>(i18n: l_i18n_crate::I18nContext<#enum_ident, S>) -> impl IntoView {
                    l_i18n_crate::__private::render_html_attr(i18n)
=======
                    ssr: SsrMode,
                    /// The HTTP methods that this route can handle (defaults to only `GET`).
                    #[prop(default = &[Method::Get])]
                    methods: &'static [Method],
                    /// A data-loading function that will be called when the route is matched. Its results can be
                    /// accessed with [`use_route_data`](crate::use_route_data).
                    #[prop(optional, into)]
                    data: Option<Loader>,
                    /// How this route should handle trailing slashes in its path.
                    /// Overrides any setting applied to [`crate::components::Router`].
                    /// Serves as a default for any inner Routes.
                    #[prop(optional)]
                    trailing_slash: Option<TrailingSlash>,
                    /// `children` may be empty or include nested routes.
                    #[prop(optional)]
                    children: Option<Children>,
                ) -> impl IntoView
                    where E: IntoView,
                    F: Fn() -> E + 'static
                {
                    l_i18n_crate::__private::i18n_routing::<#enum_ident, E, F>(base_path, children, ssr, methods, data, trailing_slash, view)
>>>>>>> 4c8f637d
                }
            }

            pub use providers::{I18nContextProvider, I18nSubContextProvider};
            pub use routing::I18nRoute;
<<<<<<< HEAD
            pub use html_lang_renderer::RenderLangAttr;
=======
            pub use l_i18n_crate::Locale as I18nLocaleTrait;
>>>>>>> 4c8f637d

            #macros_reexport

            #warnings
        }
    })
}

fn create_locales_enum(
    enum_ident: &syn::Ident,
    keys_ident: &syn::Ident,
    default: &Key,
    locales: &[Rc<Key>],
) -> TokenStream {
    let as_str_match_arms = locales
        .iter()
        .map(|key| (&key.ident, &key.name))
        .map(|(variant, locale)| quote!(#enum_ident::#variant => #locale))
        .collect::<Vec<_>>();

    let from_str_match_arms = locales
        .iter()
        .map(|key| (&key.ident, &key.name))
        .map(|(variant, locale)| quote!(#locale => Ok(#enum_ident::#variant)))
        .collect::<Vec<_>>();

    let constant_names_ident = locales
        .iter()
        .map(|key| {
            (
                key,
                format_ident!("{}_LANGID", key.name.to_uppercase().replace('-', "_")),
            )
        })
        .collect::<Vec<_>>();

    let const_icu_locales = constant_names_ident
        .iter()
        .map(|(key, ident)| {
            let locale = &key.name;
            quote!(const #ident: &'static l_i18n_crate::__private::locid::Locale = &l_i18n_crate::__private::locid::locale!(#locale);)
        })
        .collect::<Vec<_>>();

    let as_icu_locale_match_arms = constant_names_ident
        .iter()
        .map(|(variant, constant)| quote!(#enum_ident::#variant => #constant))
        .collect::<Vec<_>>();

    quote! {
        #[derive(Copy, Clone, Debug, Hash, PartialEq, Eq)]
        #[allow(non_camel_case_types)]
        pub enum #enum_ident {
            #(#locales,)*
        }

        impl Default for #enum_ident {
            fn default() -> Self {
                #enum_ident::#default
            }
        }

        impl l_i18n_crate::reexports::serde::Serialize for #enum_ident {
            fn serialize<S>(&self, serializer: S) -> Result<S::Ok, S::Error>
            where
                S: l_i18n_crate::reexports::serde::Serializer,
            {
                l_i18n_crate::reexports::serde::Serialize::serialize(l_i18n_crate::Locale::as_str(*self), serializer)
            }
        }

        impl<'de> l_i18n_crate::reexports::serde::Deserialize<'de> for #enum_ident {
            fn deserialize<D>(deserializer: D) -> Result<#enum_ident, D::Error>
            where
                D: l_i18n_crate::reexports::serde::de::Deserializer<'de>,
            {
                l_i18n_crate::reexports::serde::de::Deserializer::deserialize_str(deserializer, l_i18n_crate::__private::LocaleVisitor::<#enum_ident>::new())
            }
        }

        impl l_i18n_crate::Locale for #enum_ident {
            type Keys = #keys_ident;

            fn as_str(self) -> &'static str {
                let s = match self {
                    #(#as_str_match_arms,)*
                };
                l_i18n_crate::__private::intern(s)
            }

            fn as_icu_locale(self) -> &'static l_i18n_crate::__private::locid::Locale {
                #(
                    #const_icu_locales;
                )*
                match self {
                    #(#as_icu_locale_match_arms,)*
                }
            }

            fn get_all() -> &'static [Self] {
                &[#(#enum_ident::#locales,)*]
            }

            fn to_base_locale(self) -> Self {
                self
            }

            fn from_base_locale(locale: Self) -> Self {
                locale
            }
        }

        impl core::str::FromStr for #enum_ident {
            type Err = ();

            fn from_str(s: &str) -> Result<Self, Self::Err> {
                match s.trim() {
                    #(#from_str_match_arms,)*
                    _ => Err(())
                }
            }
        }

        impl core::convert::AsRef<l_i18n_crate::__private::locid::LanguageIdentifier> for #enum_ident {
            fn as_ref(&self) -> &l_i18n_crate::__private::locid::LanguageIdentifier {
                l_i18n_crate::Locale::as_langid(*self)
            }
        }

        impl core::convert::AsRef<l_i18n_crate::__private::locid::Locale> for #enum_ident {
            fn as_ref(&self) -> &l_i18n_crate::__private::locid::Locale {
                l_i18n_crate::Locale::as_icu_locale(*self)
            }
        }

        impl core::convert::AsRef<str> for #enum_ident {
            fn as_ref(&self) -> &str {
                l_i18n_crate::Locale::as_str(*self)
            }
        }

        impl core::convert::AsRef<Self> for #enum_ident {
            fn as_ref(&self) -> &Self {
                self
            }
        }

        impl core::fmt::Display for #enum_ident {
            fn fmt(&self, f: &mut core::fmt::Formatter<'_>) -> core::fmt::Result {
                core::fmt::Display::fmt(l_i18n_crate::Locale::as_str(*self), f)
            }
        }
    }
}

struct Subkeys<'a> {
    original_key: Rc<Key>,
    key: syn::Ident,
    mod_key: syn::Ident,
    locales: &'a [Locale],
    keys: &'a BuildersKeysInner,
}

impl<'a> Subkeys<'a> {
    pub fn new(key: Rc<Key>, locales: &'a [Locale], keys: &'a BuildersKeysInner) -> Self {
        let mod_key = format_ident!("sk_{}", key.ident);
        let new_key = format_ident!("{}_subkeys", key.ident);
        Subkeys {
            original_key: key,
            key: new_key,
            mod_key,
            locales,
            keys,
        }
    }
}

#[allow(clippy::too_many_arguments)]
fn create_locale_type_inner(
    type_ident: &syn::Ident,
    parent_ident: Option<&syn::Ident>,
    enum_ident: &syn::Ident,
    top_locales: &HashSet<&Key>,
    locales: &[Locale],
    keys: &HashMap<Rc<Key>, LocaleValue>,
    key_path: &mut KeyPath,
    original_ident: &syn::Ident,
) -> TokenStream {
    let literal_keys = keys
        .iter()
        .filter_map(|(key, value)| match value {
            LocaleValue::Value(InterpolOrLit::Lit(t)) => Some((key.clone(), t)),
            _ => None,
        })
        .collect::<Vec<_>>();

    let literal_fields = literal_keys
        .iter()
        .map(|(key, literal_type)| {
            if cfg!(feature = "show_keys_only") {
                quote!(pub #key: l_i18n_crate::__private::LitWrapper<&'static str>)
            } else {
                quote!(pub #key: l_i18n_crate::__private::LitWrapper<#literal_type>)
            }
        })
        .collect::<Vec<_>>();

    let subkeys = keys
        .iter()
        .filter_map(|(key, value)| match value {
            LocaleValue::Subkeys { locales, keys } => {
                Some(Subkeys::new(key.clone(), locales, keys))
            }
            _ => None,
        })
        .collect::<Vec<_>>();

    let subkeys_ts = subkeys.iter().map(|sk| {
        let subkey_mod_ident = &sk.mod_key;
        key_path.push_key(sk.original_key.clone());
        let subkey_impl = create_locale_type_inner(
            &sk.key,
            Some(type_ident),
            enum_ident,
            top_locales,
            sk.locales,
            &sk.keys.0,
            key_path,
            &sk.original_key.ident,
        );
        key_path.pop_key();
        quote! {
            pub mod #subkey_mod_ident {
                use super::{#enum_ident, l_i18n_crate};

                #subkey_impl
            }
        }
    });

    let subkeys_fields = subkeys.iter().map(|sk| {
        let original_key = &sk.original_key;
        let key = &sk.key;
        let mod_ident = &sk.mod_key;
        quote!(pub #original_key: subkeys::#mod_ident::#key)
    });

    let subkeys_field_new = subkeys
        .iter()
        .map(|sk| {
            let original_key = &sk.original_key;
            let key = &sk.key;
            let mod_ident = &sk.mod_key;
            quote!(#original_key: subkeys::#mod_ident::#key::new(_locale))
        })
        .collect::<Vec<_>>();

    let subkeys_module = subkeys.is_empty().not().then(move || {
        quote! {
            #[doc(hidden)]
            pub mod subkeys {
                use super::{#enum_ident, l_i18n_crate};

                #(
                    #subkeys_ts
                )*
            }
        }
    });

    let builders = keys
        .iter()
        .filter_map(|(key, value)| match value {
            LocaleValue::Value(InterpolOrLit::Interpol(keys)) => Some((
                key,
                Interpolation::new(key, enum_ident, keys, locales, key_path),
            )),
            _ => None,
        })
        .collect::<Vec<_>>();

    let builder_fields = builders.iter().map(|(key, inter)| {
        let inter_ident = &inter.ident;
        quote!(pub #key: builders::#inter_ident)
    });

    let init_builder_fields: Vec<TokenStream> = builders
        .iter()
        .map(|(key, inter)| {
            let ident = &inter.ident;
            quote!(#key: builders::#ident::new(_locale))
        })
        .collect();

    let default_locale = locales
        .first()
        .expect("There should be at least one Locale");

    let new_match_arms = locales.iter().map(|locale| {
        let filled_lit_fields = literal_keys.iter().filter_map(|(key, _)| {
            if cfg!(feature = "show_keys_only") {
                let key_str = key_path.to_string_with_key(key);
                return Some(quote!(#key: l_i18n_crate::__private::LitWrapper::new(#key_str)));
            }
            match locale.keys.get(key) {
                Some(ParsedValue::Literal(lit)) => {
                    Some(quote!(#key: l_i18n_crate::__private::LitWrapper::new(#lit)))
                }
                _ => {
                    let lit = default_locale
                        .keys
                        .get(key)
                        .and_then(ParsedValue::is_literal)?;
                    Some(quote!(#key: l_i18n_crate::__private::LitWrapper::new(#lit)))
                }
            }
        });

        let ident = &locale.top_locale_name;
        quote! {
            #enum_ident::#ident => #type_ident {
                #(#filled_lit_fields,)*
                #(#init_builder_fields,)*
                #(#subkeys_field_new,)*
            }
        }
    });

    let builder_impls = builders.iter().map(|(_, inter)| &inter.imp);

    let builder_module = builders.is_empty().not().then(move || {
        quote! {
            #[doc(hidden)]
            pub mod builders {
                use super::{#enum_ident, l_i18n_crate};

                #(
                    #builder_impls
                )*
            }
        }
    });

    let locale_keys_impl = if let Some(parent_ident) = parent_ident {
        quote! {
            impl l_i18n_crate::LocaleKeys for #type_ident {
                type Locale = #enum_ident;
                fn from_locale(_locale: #enum_ident) -> &'static Self {
                    &<super::super::#parent_ident as l_i18n_crate::LocaleKeys>::from_locale(_locale).#original_ident
                }
            }
        }
    } else {
        let from_locale_match_arms = top_locales
            .iter()
            .map(|locale| quote!(#enum_ident::#locale => &Self::#locale));
        quote! {
            impl l_i18n_crate::LocaleKeys for #type_ident {
                type Locale = #enum_ident;
                fn from_locale(_locale: #enum_ident) -> &'static Self {
                    match _locale {
                        #(
                            #from_locale_match_arms,
                        )*
                    }
                }
            }
        }
    };

    let const_values = if parent_ident.is_none() {
        let const_values = top_locales
            .iter()
            .map(|locale| quote!(pub const #locale: Self = Self::new(#enum_ident::#locale);));

        let const_values = quote! {
            #(
                #[allow(non_upper_case_globals)]
                #const_values
            )*
        };

        Some(const_values)
    } else {
        None
    };

    quote! {
        #[derive(Copy, Clone, Debug, Hash, PartialEq, Eq)]
        #[allow(non_camel_case_types, non_snake_case)]
        pub struct #type_ident {
            #(#literal_fields,)*
            #(#builder_fields,)*
            #(#subkeys_fields,)*
        }

        impl #type_ident {

            #const_values

            pub const fn new(_locale: #enum_ident) -> Self {
                match _locale {
                    #(
                        #new_match_arms,
                    )*
                }
            }
        }

        #locale_keys_impl

        #builder_module

        #subkeys_module

    }
}

fn create_namespace_mod_ident(namespace_ident: &syn::Ident) -> syn::Ident {
    format_ident!("ns_{}", namespace_ident)
}

fn create_namespaces_types(
    keys_ident: &syn::Ident,
    enum_ident: &syn::Ident,
    namespaces: &[Namespace],
    top_locales: &HashSet<&Key>,
    keys: &HashMap<Rc<Key>, BuildersKeysInner>,
) -> TokenStream {
    let namespaces = namespaces
        .iter()
        .map(|ns| {
            let namespace_module_ident = create_namespace_mod_ident(&ns.key.ident);
            (ns, namespace_module_ident)
        })
        .collect::<Vec<_>>();

    let namespaces_ts = namespaces
        .iter()
        .map(|(namespace, namespace_module_ident)| {
            let keys = keys
                .get(&namespace.key)
                .expect("There should be a namspace of that name.");
            let mut key_path = KeyPath::new(Some(namespace.key.clone()));
            let type_impl = create_locale_type_inner(
                &namespace.key.ident,
                Some(keys_ident),
                enum_ident,
                top_locales,
                &namespace.locales,
                &keys.0,
                &mut key_path,
                &namespace.key.ident,
            );

            quote! {
                pub mod #namespace_module_ident {
                    use super::{#enum_ident, l_i18n_crate};

                    #type_impl
                }
            }
        });

    let namespaces_fields = namespaces
        .iter()
        .map(|(namespace, namespace_module_ident)| {
            let key = &namespace.key;
            quote!(pub #key: namespaces::#namespace_module_ident::#key)
        });

    let namespaces_fields_new = namespaces
        .iter()
        .map(|(namespace, namespace_module_ident)| {
            let key = &namespace.key;
            quote!(#key: namespaces::#namespace_module_ident::#key::new(_locale))
        });

    let locales = &namespaces
        .first()
        .expect("There should be at least one namespace.")
        .0
        .locales;

    let const_values = locales.iter().map(|locale| {
        let locale_ident = &locale.name;
        quote!(pub const #locale_ident: Self = Self::new(#enum_ident::#locale_ident);)
    });

    let from_locale_match_arms = locales.iter().map(|locale| {
        let locale_ident = &locale.name;
        quote!(#enum_ident::#locale_ident => &Self::#locale_ident)
    });

    quote! {
        #[doc(hidden)]
        pub mod namespaces {
            use super::{#enum_ident, l_i18n_crate};

            #(
                #namespaces_ts
            )*

        }

        #[derive(Copy, Clone, Debug, Hash, PartialEq, Eq)]
        #[allow(non_snake_case)]
        pub struct #keys_ident {
            #(#namespaces_fields,)*
        }

        impl #keys_ident {
            #(
                #[allow(non_upper_case_globals)]
                #const_values
            )*

            pub const fn new(_locale: #enum_ident) -> Self {
                Self {
                    #(
                        #namespaces_fields_new,
                    )*
                }
            }
        }

        impl l_i18n_crate::LocaleKeys for #keys_ident {
            type Locale = #enum_ident;
            fn from_locale(_locale: #enum_ident) -> &'static Self {
                match _locale {
                    #(
                        #from_locale_match_arms,
                    )*
                }
            }
        }
    }
}

fn create_locale_type(
    keys: BuildersKeys,
    cfg_file: &ConfigFile,
    keys_ident: &syn::Ident,
    enum_ident: &syn::Ident,
) -> TokenStream {
    let top_locales = cfg_file.locales.iter().map(Deref::deref).collect();
    match keys {
        BuildersKeys::NameSpaces { namespaces, keys } => {
            create_namespaces_types(keys_ident, enum_ident, namespaces, &top_locales, &keys)
        }
        BuildersKeys::Locales { locales, keys } => create_locale_type_inner(
            keys_ident,
            None,
            enum_ident,
            &top_locales,
            locales,
            &keys.0,
            &mut KeyPath::new(None),
            keys_ident,
        ),
    }
}<|MERGE_RESOLUTION|>--- conflicted
+++ resolved
@@ -158,7 +158,7 @@
             /// Create and provide a i18n context for all children components, directly accessible with `use_i18n`.
             #[l_i18n_crate::reexports::leptos::component]
             #[allow(non_snake_case)]
-            pub fn I18nContextProvider(
+            pub fn I18nContextProvider<Chil: IntoView>(
                 /// If the "lang" attribute should be set on the root `<html>` element. (default to true)
                 #[prop(optional)]
                 set_lang_attr_on_html: Option<bool>,
@@ -172,9 +172,9 @@
                 /// Options for the cookie, see `leptos_use::UseCookieOptions`.
                 #[prop(optional)]
                 cookie_options: Option<CookieOptions<#enum_ident>>,
-                children: Children
+                children: TypedChildren<Chil>
             ) -> impl IntoView {
-                l_i18n_crate::context::provide_i18n_context_component_inner::<#enum_ident>(
+                l_i18n_crate::context::provide_i18n_context_component_inner::<#enum_ident, Chil>(
                     set_lang_attr_on_html,
                     enable_cookie,
                     cookie_name,
@@ -186,8 +186,8 @@
             /// Create and provide a subcontext for all children components, directly accessible with `use_i18n`.
             #[l_i18n_crate::reexports::leptos::component]
             #[allow(non_snake_case)]
-            pub fn I18nSubContextProvider(
-                children: Children,
+            pub fn I18nSubContextProvider<Chil: IntoView>(
+                children: TypedChildren<Chil>,
                 /// The initial locale for this subcontext.
                 /// Default to the locale set in the cookie if set and some,
                 /// if not use the parent context locale.
@@ -201,7 +201,7 @@
                 #[prop(optional)]
                 cookie_options: Option<CookieOptions<#enum_ident>>,
             ) -> impl IntoView {
-                l_i18n_crate::context::i18n_sub_context_provider_inner::<#enum_ident>(
+                l_i18n_crate::context::i18n_sub_context_provider_inner::<#enum_ident, Chil>(
                     children,
                     initial_locale,
                     cookie_name,
@@ -239,40 +239,22 @@
 
             mod providers {
                 use super::{l_i18n_crate, #enum_ident};
-<<<<<<< HEAD
-                use l_i18n_crate::__private::leptos;
-                use leptos::prelude::*;
-
-
-                #[#island_or_component]
-                #[allow(non_snake_case)]
-                pub fn I18nContextProvider(children: leptos::children::Children) -> impl IntoView {
-                    super::provide_i18n_context();
-                    children()
-                }
-=======
                 use l_i18n_crate::reexports::leptos;
-                use leptos::{IntoView, Children, Signal};
+                use leptos::prelude::{IntoView, TypedChildren, Signal};
                 use std::borrow::Cow;
                 use l_i18n_crate::context::CookieOptions;
 
                 #providers
->>>>>>> 4c8f637d
             }
 
             mod routing {
                 use super::{l_i18n_crate, #enum_ident};
-<<<<<<< HEAD
-                use l_i18n_crate::__private as l_i18n_crate_priv;
-                #[leptos::component(transparent)]
-=======
                 use l_i18n_crate::reexports::leptos_router;
                 use l_i18n_crate::reexports::leptos;
-                use leptos::{IntoView, Children};
-                use leptos_router::{Loader, Method, TrailingSlash, SsrMode};
+                use leptos::prelude::{IntoView, Dom};
+                use leptos_router::{SsrMode, MatchNestedRoutes, ChooseView, components::RouteChildren};
 
                 #[l_i18n_crate::reexports::leptos::component(transparent)]
->>>>>>> 4c8f637d
                 #[allow(non_snake_case)]
                 pub fn I18nRoute<View, Chil>(
                     /// The base path of this application.
@@ -288,20 +270,19 @@
                     view: View,
                     /// The mode that this route prefers during server-side rendering. Defaults to out-of-order streaming.
                     #[prop(optional)]
-<<<<<<< HEAD
-                    ssr: l_i18n_crate_priv::leptos_router::SsrMode,
+                    ssr: SsrMode,
                     /// `children` may be empty or include nested routes.
-                    children: l_i18n_crate_priv::leptos_router::components::RouteChildren<Chil>,
-                ) -> impl l_i18n_crate_priv::leptos_router::MatchNestedRoutes<l_i18n_crate_priv::leptos::prelude::Dom> + Clone
-                    where View: l_i18n_crate_priv::leptos_router::ChooseView<l_i18n_crate_priv::leptos::prelude::Dom>,
+                    children: RouteChildren<Chil>,
+                ) -> impl MatchNestedRoutes<Dom> + Clone
+                    where View: ChooseView<Dom>,
                 {
-                    l_i18n_crate_priv::i18n_routing::<#enum_ident, View, Chil>(base_path, children, ssr, view)
+                    l_i18n_crate::__private::i18n_routing::<#enum_ident, View, Chil>(base_path, children, ssr, view)
                 }
             }
 
             mod html_lang_renderer {
                 use super::{l_i18n_crate, #enum_ident};
-                use l_i18n_crate::__private::leptos;
+                use l_i18n_crate::reexports::leptos;
                 use leptos::prelude::*;
 
 
@@ -309,39 +290,13 @@
                 #[allow(non_snake_case)]
                 pub fn RenderLangAttr<S: l_i18n_crate::Scope<#enum_ident>>(i18n: l_i18n_crate::I18nContext<#enum_ident, S>) -> impl IntoView {
                     l_i18n_crate::__private::render_html_attr(i18n)
-=======
-                    ssr: SsrMode,
-                    /// The HTTP methods that this route can handle (defaults to only `GET`).
-                    #[prop(default = &[Method::Get])]
-                    methods: &'static [Method],
-                    /// A data-loading function that will be called when the route is matched. Its results can be
-                    /// accessed with [`use_route_data`](crate::use_route_data).
-                    #[prop(optional, into)]
-                    data: Option<Loader>,
-                    /// How this route should handle trailing slashes in its path.
-                    /// Overrides any setting applied to [`crate::components::Router`].
-                    /// Serves as a default for any inner Routes.
-                    #[prop(optional)]
-                    trailing_slash: Option<TrailingSlash>,
-                    /// `children` may be empty or include nested routes.
-                    #[prop(optional)]
-                    children: Option<Children>,
-                ) -> impl IntoView
-                    where E: IntoView,
-                    F: Fn() -> E + 'static
-                {
-                    l_i18n_crate::__private::i18n_routing::<#enum_ident, E, F>(base_path, children, ssr, methods, data, trailing_slash, view)
->>>>>>> 4c8f637d
                 }
             }
 
             pub use providers::{I18nContextProvider, I18nSubContextProvider};
             pub use routing::I18nRoute;
-<<<<<<< HEAD
             pub use html_lang_renderer::RenderLangAttr;
-=======
             pub use l_i18n_crate::Locale as I18nLocaleTrait;
->>>>>>> 4c8f637d
 
             #macros_reexport
 
