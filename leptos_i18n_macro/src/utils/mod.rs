use proc_macro2::TokenStream;
use quote::{format_ident, quote, ToTokens, TokenStreamExt};
use syn::Token;

pub mod formatter;
pub mod key;
pub mod scoped;

pub enum Keys {
    SingleKey(syn::Ident),
    Subkeys(Vec<syn::Ident>),
}

fn parse_subkeys(input: syn::parse::ParseStream, keys: &mut Vec<syn::Ident>) -> syn::Result<()> {
    keys.push(input.parse()?);
    while input.peek(Token![.]) {
        input.parse::<Token![.]>()?;
        keys.push(input.parse()?);
    }
    Ok(())
}

impl syn::parse::Parse for Keys {
    fn parse(input: syn::parse::ParseStream) -> syn::Result<Self> {
        let first_key = input.parse()?;
        let dot = input.peek(Token![.]);
        if dot || input.peek(Token![::]) {
            if dot {
                input.parse::<Token![.]>()?;
            } else {
                input.parse::<Token![::]>()?;
            }
            let mut keys = vec![first_key];
            parse_subkeys(input, &mut keys)?;
            Ok(Keys::Subkeys(keys))
        } else {
            Ok(Keys::SingleKey(first_key))
        }
    }
}

impl quote::ToTokens for Keys {
    fn to_tokens(&self, tokens: &mut proc_macro2::TokenStream) {
        match self {
            Keys::SingleKey(key) => tokens.append(key.clone()),
            Keys::Subkeys(keys) => tokens.append_separated(keys, quote!(.)),
        }
    }
}

#[derive(Debug, Clone)]
pub enum EitherOfWrapper {
    Single,
    Duo,
    Multiple(syn::Ident),
<<<<<<< HEAD
=======
    Nested(Box<Self>),
>>>>>>> e8408b42
}

impl EitherOfWrapper {
    pub fn new(size: usize) -> EitherOfWrapper {
        match size {
            0 => {
                unreachable!("0 locales ? how is this possible ? should have been checked by now.")
            }
            1 => EitherOfWrapper::Single,
            2 => EitherOfWrapper::Duo,
            3..=16 => EitherOfWrapper::Multiple(format_ident!("EitherOf{}", size)),
<<<<<<< HEAD
            17.. => panic!("Can only support up to 16 locales for now"),
=======
            17.. => EitherOfWrapper::Nested(Box::new(Self::new(size - 15))),
>>>>>>> e8408b42
        }
    }

    pub fn wrap<T: ToTokens>(&self, i: usize, ts: T) -> TokenStream {
<<<<<<< HEAD
        const LETTERS: &[char; 16] = &[
=======
        const LETTERS: [char; 16] = [
>>>>>>> e8408b42
            'A', 'B', 'C', 'D', 'E', 'F', 'G', 'H', 'I', 'J', 'K', 'L', 'M', 'O', 'P', 'Q',
        ];
        match self {
            EitherOfWrapper::Single => ts.into_token_stream(),
            EitherOfWrapper::Duo if i == 0 => {
                quote!(l_i18n_crate::reexports::leptos::either::Either::Left(#ts))
            }
            EitherOfWrapper::Duo => {
                quote!(l_i18n_crate::reexports::leptos::either::Either::Right(#ts))
            }
            EitherOfWrapper::Multiple(ident) => {
                let variant = format_ident!("{}", LETTERS[i]);
                quote!(l_i18n_crate::reexports::leptos::either::#ident::#variant(#ts))
            }
<<<<<<< HEAD
        }
    }
}

pub fn fit_in_16_tuple(values: &[TokenStream]) -> TokenStream {
    let values_len = values.len();
    if values_len <= 16 {
        quote!((#(#values,)*))
    } else {
        // ceil to avoid rounding down, if not for exemple a size of 36 will yield 18 chunks of size 2
        let chunk_size = values_len.div_ceil(16);
        let values = values.chunks(chunk_size).map(fit_in_16_tuple);
=======
            EitherOfWrapper::Nested(last) => match i {
                0..=14 => {
                    let variant = format_ident!("{}", LETTERS[i]);
                    quote!(l_i18n_crate::reexports::leptos::either::EitherOf16::#variant(#ts))
                }
                15.. => {
                    let variant = format_ident!("{}", LETTERS[15]);
                    let ts = last.wrap(i - 15, ts);
                    quote!(l_i18n_crate::reexports::leptos::either::EitherOf16::#variant(#ts))
                }
            },
        }
    }
}

pub fn fit_in_leptos_tuple(values: &[TokenStream]) -> TokenStream {
    const TUPLE_MAX_SIZE: usize = 26;
    let values_len = values.len();
    if values_len <= TUPLE_MAX_SIZE {
        quote!((#(#values,)*))
    } else {
        let chunk_size = values_len.div_ceil(TUPLE_MAX_SIZE);
        let values = values.chunks(chunk_size).map(fit_in_leptos_tuple);
>>>>>>> e8408b42
        quote!((#(#values,)*))
    }
}<|MERGE_RESOLUTION|>--- conflicted
+++ resolved
@@ -53,10 +53,7 @@
     Single,
     Duo,
     Multiple(syn::Ident),
-<<<<<<< HEAD
-=======
     Nested(Box<Self>),
->>>>>>> e8408b42
 }
 
 impl EitherOfWrapper {
@@ -68,20 +65,12 @@
             1 => EitherOfWrapper::Single,
             2 => EitherOfWrapper::Duo,
             3..=16 => EitherOfWrapper::Multiple(format_ident!("EitherOf{}", size)),
-<<<<<<< HEAD
-            17.. => panic!("Can only support up to 16 locales for now"),
-=======
             17.. => EitherOfWrapper::Nested(Box::new(Self::new(size - 15))),
->>>>>>> e8408b42
         }
     }
 
     pub fn wrap<T: ToTokens>(&self, i: usize, ts: T) -> TokenStream {
-<<<<<<< HEAD
-        const LETTERS: &[char; 16] = &[
-=======
         const LETTERS: [char; 16] = [
->>>>>>> e8408b42
             'A', 'B', 'C', 'D', 'E', 'F', 'G', 'H', 'I', 'J', 'K', 'L', 'M', 'O', 'P', 'Q',
         ];
         match self {
@@ -96,20 +85,6 @@
                 let variant = format_ident!("{}", LETTERS[i]);
                 quote!(l_i18n_crate::reexports::leptos::either::#ident::#variant(#ts))
             }
-<<<<<<< HEAD
-        }
-    }
-}
-
-pub fn fit_in_16_tuple(values: &[TokenStream]) -> TokenStream {
-    let values_len = values.len();
-    if values_len <= 16 {
-        quote!((#(#values,)*))
-    } else {
-        // ceil to avoid rounding down, if not for exemple a size of 36 will yield 18 chunks of size 2
-        let chunk_size = values_len.div_ceil(16);
-        let values = values.chunks(chunk_size).map(fit_in_16_tuple);
-=======
             EitherOfWrapper::Nested(last) => match i {
                 0..=14 => {
                     let variant = format_ident!("{}", LETTERS[i]);
@@ -133,7 +108,6 @@
     } else {
         let chunk_size = values_len.div_ceil(TUPLE_MAX_SIZE);
         let values = values.chunks(chunk_size).map(fit_in_leptos_tuple);
->>>>>>> e8408b42
         quote!((#(#values,)*))
     }
 }